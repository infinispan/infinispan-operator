name: Automated Backporting

on:
  pull_request_target:
    types:
      - closed
    branches:
      - main

jobs:
  create_backport:
    if: github.event.pull_request.merged == true
    runs-on: ubuntu-latest
    steps:
      - if: contains(github.event.pull_request.labels.*.name, '2.3.x')
        name: 2.3.x Backport
<<<<<<< HEAD
        uses: kiegroup/git-backporting@v4.5.2
=======
        uses: kiegroup/git-backporting@v4.8.0
>>>>>>> 8732a625
        with:
          target-branch: 2.3.x
          pull-request: ${{ github.event.pull_request.url }}
          auth: ${{ secrets.GITHUB_TOKEN }}
          no-squash: true

      - if: contains(github.event.pull_request.labels.*.name, 'stable')
        name: Stable Backport
        uses: kiegroup/git-backporting@v4.8.0
        with:
          target-branch: stable
          pull-request: ${{ github.event.pull_request.url }}
          auth: ${{ secrets.GITHUB_TOKEN }}
          no-squash: true<|MERGE_RESOLUTION|>--- conflicted
+++ resolved
@@ -14,11 +14,7 @@
     steps:
       - if: contains(github.event.pull_request.labels.*.name, '2.3.x')
         name: 2.3.x Backport
-<<<<<<< HEAD
-        uses: kiegroup/git-backporting@v4.5.2
-=======
         uses: kiegroup/git-backporting@v4.8.0
->>>>>>> 8732a625
         with:
           target-branch: 2.3.x
           pull-request: ${{ github.event.pull_request.url }}
