name: Image Release

on:
  workflow_dispatch:
    inputs:
      ref:
        description: "The Operator branch/tag to checkout when creating the image."
        required: true
        default: "main"

jobs:
  release:
    runs-on: ubuntu-latest

    steps:
      - name: Checkout
        uses: actions/checkout@v4
        with:
          ref: ${{ github.event.inputs.ref }}

      - name: Set up QEMU
        uses: docker/setup-qemu-action@v3

      - name: Set up Docker Buildx
        id: buildx
        uses: docker/setup-buildx-action@v3

      - name: Login to Quay
        uses: docker/login-action@v3
        with:
          registry: quay.io
          username: ${{ secrets.QUAY_USERNAME }}
          password: ${{ secrets.QUAY_TOKEN }}

      - name: Build and push
<<<<<<< HEAD
        uses: docker/build-push-action@v5
=======
        uses: docker/build-push-action@v6
>>>>>>> 8732a625
        with:
          context: .
          platforms: linux/amd64,linux/arm64
          push: true
          tags: quay.io/infinispan/operator:${{ github.event.inputs.ref }}
          build-args: |
            OPERATOR_VERSION=${{ github.event.inputs.ref }}<|MERGE_RESOLUTION|>--- conflicted
+++ resolved
@@ -33,11 +33,7 @@
           password: ${{ secrets.QUAY_TOKEN }}
 
       - name: Build and push
-<<<<<<< HEAD
-        uses: docker/build-push-action@v5
-=======
         uses: docker/build-push-action@v6
->>>>>>> 8732a625
         with:
           context: .
           platforms: linux/amd64,linux/arm64
