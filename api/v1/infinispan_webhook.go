package v1

import (
	"context"
	"errors"
	"fmt"
	"strconv"

	"github.com/blang/semver"
	consts "github.com/infinispan/infinispan-operator/controllers/constants"
	"github.com/infinispan/infinispan-operator/pkg/infinispan/version"
	kube "github.com/infinispan/infinispan-operator/pkg/kubernetes"
	corev1 "k8s.io/api/core/v1"
	apierrors "k8s.io/apimachinery/pkg/api/errors"
	"k8s.io/apimachinery/pkg/api/resource"
	metav1 "k8s.io/apimachinery/pkg/apis/meta/v1"
	"k8s.io/apimachinery/pkg/runtime"
	"k8s.io/apimachinery/pkg/runtime/schema"
	"k8s.io/apimachinery/pkg/util/validation/field"
	"k8s.io/client-go/tools/record"
	"k8s.io/utils/pointer"
	ctrl "sigs.k8s.io/controller-runtime"
	"sigs.k8s.io/controller-runtime/pkg/webhook"
)

var (
	log              = ctrl.Log.WithName("webhook").WithName("Infinispan")
	eventRec         record.EventRecorder
	ServingCertsMode string
	versionManager   *version.Manager
)

func (i *Infinispan) SetupWebhookWithManager(mgr ctrl.Manager) (err error) {
	kubernetes := kube.NewKubernetesFromController(mgr)
	eventRec = mgr.GetEventRecorderFor("webhook-infinispan")
	ServingCertsMode = kubernetes.GetServingCertsMode(context.Background())

	// Initialize supported Operand versions
	versionManager, err = version.ManagerFromEnv(OperatorOperandVersionEnvVarName)
	if err != nil {
		return
	}

	return ctrl.NewWebhookManagedBy(mgr).
		For(i).
		Complete()
}

// +kubebuilder:webhook:path=/mutate-infinispan-org-v1-infinispan,mutating=true,failurePolicy=fail,sideEffects=None,groups=infinispan.org,resources=infinispans,verbs=create;update,versions=v1,name=minfinispan.kb.io,admissionReviewVersions={v1,v1beta1}

var _ webhook.Defaulter = &Infinispan{}

// Default implements webhook.Defaulter so a webhook will be registered for the type
func (i *Infinispan) Default() {
	if i.Spec.Version == "" {
		i.Spec.Version = versionManager.Latest().Ref()
	}
	if i.Spec.Service.Type == "" {
		i.Spec.Service.Type = ServiceTypeDataGrid
	}
	if i.Spec.Container.Memory == "" {
		i.Spec.Container.Memory = consts.DefaultMemorySize.String()
	}

	i.InitServiceContainer()
	if i.IsDataGrid() {
		if i.Spec.Service.Container.Storage == nil {
			i.Spec.Service.Container.Storage = pointer.StringPtr(consts.DefaultPVSize.String())
		}
	}

	if i.Spec.Security.EndpointAuthentication == nil {
		i.Spec.Security.EndpointAuthentication = pointer.BoolPtr(true)
	}
	if *i.Spec.Security.EndpointAuthentication {
		i.Spec.Security.EndpointSecretName = i.GetSecretName()
	} else if i.IsGeneratedSecret() {
		i.Spec.Security.EndpointSecretName = ""
	}
	if i.Spec.Upgrades == nil {
		i.Spec.Upgrades = &InfinispanUpgradesSpec{
			Type: UpgradeTypeShutdown,
		}
	}
	if i.Spec.ConfigListener == nil {
		i.Spec.ConfigListener = &ConfigListenerSpec{
			Enabled: true,
		}
	}
	if i.Spec.ConfigListener.Logging == nil {
		i.Spec.ConfigListener.Logging = &ConfigListenerLoggingSpec{
			Level: ConfigListenerLoggingInfo,
		}
	}

	if i.Spec.Scheduling == nil {
		i.Spec.Scheduling = &SchedulingSpec{}
	}

	if i.Spec.Scheduling.Affinity == nil {
		if i.Spec.Affinity != nil {
			i.Spec.Scheduling.Affinity = i.Spec.Affinity
			i.Spec.Affinity = nil
		} else {
			// The user hasn't configured Affinity, so we utilise the default strategy of preferring pods are deployed on distinct nodes
			i.Spec.Scheduling.Affinity = &corev1.Affinity{
				PodAntiAffinity: &corev1.PodAntiAffinity{
					PreferredDuringSchedulingIgnoredDuringExecution: []corev1.WeightedPodAffinityTerm{{
						Weight: 100,
						PodAffinityTerm: corev1.PodAffinityTerm{
							LabelSelector: &metav1.LabelSelector{
								MatchLabels: map[string]string{
									"infinispan_cr": i.Name,
									"clusterName":   i.Name,
									"app":           "infinispan-pod",
								},
							},
							TopologyKey: "kubernetes.io/hostname",
						},
					}},
				},
			}
		}
	}

	i.ApplyEndpointEncryptionSettings(ServingCertsMode)

	if i.HasSites() {
		// Migrate Spec.Service.Locations Host and Port parameters into the unified URL schema
		for idx, location := range i.Spec.Service.Sites.Locations {
			if location.Host != nil && *location.Host != "" {
				port := consts.CrossSitePort
				if location.Port != nil && *location.Port > 0 {
					port = int(*location.Port)
				}
				// It's not possible to unset the Host and Port values so we must leave their values in place but never use them
				i.Spec.Service.Sites.Locations[idx].URL = fmt.Sprintf("%s://%s:%d", consts.StaticCrossSiteUriSchema, *location.Host, port)
			}
		}

		if i.Spec.Service.Sites.Local.Discovery == nil {
			i.Spec.Service.Sites.Local.Discovery = &DiscoverySiteSpec{}
		}
		if i.Spec.Service.Sites.Local.Discovery.Type == "" {
			i.Spec.Service.Sites.Local.Discovery.Type = GossipRouterType
		}
		if i.Spec.Service.Sites.Local.Discovery.LaunchGossipRouter == nil {
			i.Spec.Service.Sites.Local.Discovery.LaunchGossipRouter = pointer.Bool(true)
		}
		if i.Spec.Service.Sites.Local.Discovery.Heartbeats == nil {
			i.Spec.Service.Sites.Local.Discovery.Heartbeats = &GossipRouterHeartbeatSpec{}
		}
		if i.Spec.Service.Sites.Local.Discovery.Heartbeats.Enabled == nil {
			i.Spec.Service.Sites.Local.Discovery.Heartbeats.Enabled = pointer.Bool(true)
		}
		if i.Spec.Service.Sites.Local.Discovery.Heartbeats.Interval == nil {
			i.Spec.Service.Sites.Local.Discovery.Heartbeats.Interval = pointer.Int64(10000)
		}
		if i.Spec.Service.Sites.Local.Discovery.Heartbeats.Timeout == nil {
			i.Spec.Service.Sites.Local.Discovery.Heartbeats.Timeout = pointer.Int64(30000)
		}
	}

	if i.Spec.Jmx == nil {
		i.Spec.Jmx = &JmxSpec{}
	}
}

// +kubebuilder:webhook:path=/validate-infinispan-org-v1-infinispan,mutating=false,failurePolicy=fail,sideEffects=None,groups=infinispan.org,resources=infinispans,verbs=create;update,versions=v1,name=vinfinispan.kb.io,admissionReviewVersions={v1,v1beta1}

var _ webhook.Validator = &Infinispan{}

// ValidateCreate implements webhook.Validator so a webhook will be registered for the type
func (i *Infinispan) ValidateCreate() error {
	return i.validate()
}

// ValidateUpdate implements webhook.Validator so a webhook will be registered for the type
func (i *Infinispan) ValidateUpdate(oldRuntimeObj runtime.Object) error {
	if err := i.validate(); err != nil {
		return err
	}

	var allErrs field.ErrorList
	old := oldRuntimeObj.(*Infinispan)
	if old.Spec.Version != "" {
		// We know the versions must be valid as they have already been validated, so the error will always be nil
		operand, _ := versionManager.WithRef(i.Spec.Version)
		oldOperand, err := versionManager.WithRef(old.Spec.Version)

		var unknown *version.UnknownError
		// If the oldOperand has been removed, then no validation required as we must upgrade to a newer version
		if !errors.As(err, &unknown) {
			if i.GracefulShutdownUpgrades() {
				// Version downgrades are not supported with Graceful Shutdown
				if operand.LT(oldOperand) {
					detail := fmt.Sprintf("Version downgrading not supported. Existing='%s', Requested='%s'.", oldOperand.Ref(), operand.Ref())
					allErrs = append(allErrs, field.Forbidden(field.NewPath("spec").Child("version"), detail))
				}
			} else if operand.LT(oldOperand) {
				if old.Status.HotRodRollingUpgradeStatus == nil {
					detail := fmt.Sprintf("Version rollback only supported when a Hot Rolling Upgrade is in progress. Existing='%s', Requested='%s'.", oldOperand.Ref(), operand.Ref())
					allErrs = append(allErrs, field.Forbidden(field.NewPath("spec").Child("version"), detail))
				} else {
					// Only allow upgrades to be rolled back to the original source version
					validRollbackOperand, _ := versionManager.WithRef(i.Status.HotRodRollingUpgradeStatus.SourceVersion)
					if !validRollbackOperand.EQ(operand) {
						detail := fmt.Sprintf("Hot Rod Rolling Upgrades can only be rolled back to the original source version. Existing='%s', Source='%s', Requested='%s'.",
							oldOperand.Ref(), validRollbackOperand.Ref(), operand.Ref())
						allErrs = append(allErrs, field.Forbidden(field.NewPath("spec").Child("version"), detail))
					}
				}
			}
		}
	}

	if old.Spec.Jmx != nil && old.Spec.Jmx.Enabled != i.Spec.Jmx.Enabled {
		allErrs = append(allErrs, field.Forbidden(field.NewPath("spec").Child("jmx"), "JMX configuration is immutable and cannot be updated after initial Infinispan creation"))
	}

	if old.IsDataGrid() && i.IsCache() {
		msg := "CacheService is no longer supported."
		err := field.Forbidden(field.NewPath("spec").Child("service").Child("type"), msg)
		allErrs = append(allErrs, err)
	}

	return errorListToError(i, allErrs)
}

// ValidateDelete implements webhook.Validator so a webhook will be registered for the type
func (i *Infinispan) ValidateDelete() error {
	// TODO(user): change verbs to "verbs=create;update;delete" if you want to enable deletion validation.
	return nil
}

func (i *Infinispan) validate() error {
	var allErrs field.ErrorList

	operand, err := versionManager.WithRef(i.Spec.Version)
	if err != nil {
		allErrs = append(allErrs, field.Invalid(field.NewPath("spec").Child("version"), i.Spec.Version, err.Error()))
	} else if operand.Deprecated {
		msg := fmt.Sprintf("Infinispan version '%s' will be removed in a subsequent Operator release. You must upgrade to a non-deprecated release before upgrading the Operator.", i.Spec.Version)
		eventRec.Event(i, corev1.EventTypeWarning, "DeprecatedOperandVersion", msg)
	}

	validateRequestLimits(
		i.Spec.Container.CPU,
		i.Spec.Container.GetCpuResources,
		field.NewPath("spec").Child("container").Child("cpu"),
		&allErrs,
	)

	_, memLimit := validateRequestLimits(
		i.Spec.Container.Memory,
		i.Spec.Container.GetMemoryResources,
		field.NewPath("spec").Child("container").Child("memory"),
		&allErrs,
	)

	// Warn if memory size exceeds persistent vol
	if i.IsDataGrid() && !i.IsEphemeralStorage() && i.StorageSize() != "" {
		size, err := resource.ParseQuantity(i.StorageSize())
		if err != nil {
			allErrs = append(allErrs, field.Invalid(field.NewPath("spec").Child("service").Child("container").Child("storage"), i.Spec.Service.Container.Storage, err.Error()))
		} else if size.Cmp(memLimit) < 0 {
			errMsg := "Persistent volume size is less than memory size. Graceful shutdown may not work."
			eventRec.Event(i, corev1.EventTypeWarning, "LowPersistenceStorage", errMsg)
			log.Info(errMsg, "Request.Namespace", i.Namespace, "Request.Name", i.Name)
		}
	}

	if i.IsCache() {
		msg := "CacheService is no longer supported."
		err := field.Forbidden(field.NewPath("spec").Child("service").Child("type"), msg)
		allErrs = append(allErrs, err)
	}

	if i.Spec.Autoscale != nil {
		msg := "Autoscale is no longer supported. Please remove spec.autoscale field."
		err := field.Forbidden(field.NewPath("spec").Child("autoscale"), msg)
		allErrs = append(allErrs, err)
	}

	if i.IsEncryptionEnabled() {
		e := i.Spec.Security.EndpointEncryption
		if e.CertSecretName == "" {
			msg := fmt.Sprintf("field must be provided for 'spec.security.endpointEncryption.certificateSourceType=%s' to be configured", CertificateSourceTypeSecret)
			err := field.Required(field.NewPath("spec").Child("security").Child("endpointEncryption").Child("certSecretName"), msg)
			allErrs = append(allErrs, err)
		}

		if e.CertServiceName != "" && e.Type == CertificateSourceTypeSecret {
			msg := fmt.Sprintf(".certServiceName cannot be configured with Encryption .type=%s", CertificateSourceTypeSecret)
			err := field.Forbidden(field.NewPath("spec").Child("security").Child("endpointEncryption").Child("certServiceName"), msg)
			allErrs = append(allErrs, err)
		}
	}

	if cl := i.Spec.ConfigListener; cl != nil {
		path := field.NewPath("spec").Child("configListener")
		if cl.CPU != "" {
			req, limit, err := cl.CpuResources()
			if err != nil {
				allErrs = append(allErrs, field.Invalid(path.Child("cpu"), cl.CPU, err.Error()))
			}

			if req.Cmp(limit) > 0 {
				msg := fmt.Sprintf("CPU request '%s' exceeds limit '%s'", req.String(), limit.String())
				allErrs = append(allErrs, field.Invalid(path.Child("cpu"), cl.CPU, msg))
			}
		}

		if cl.Memory != "" {
			req, limit, err := cl.MemoryResources()
			if err != nil {
				allErrs = append(allErrs, field.Invalid(path.Child("memory"), cl.Memory, err.Error()))
			}

			if req.Cmp(limit) > 0 {
				msg := fmt.Sprintf("Memory request '%s' exceeds limit '%s'", req.String(), limit.String())
				allErrs = append(allErrs, field.Invalid(path.Child("memory"), cl.Memory, msg))
			}
		}
	}

	// Validate Hot Rod Rolling Upgrades
	if i.Spec.Upgrades.Type == UpgradeTypeHotRodRolling {
		if !i.IsDataGrid() {
			msg := fmt.Sprintf("%s upgrades only supported with 'spec.service.type=%s'", UpgradeTypeHotRodRolling, ServiceTypeDataGrid)
			err := field.Forbidden(field.NewPath("spec").Child("service").Child("type"), msg)
			allErrs = append(allErrs, err)
		}

		if i.Spec.Service.Sites != nil {
			msg := fmt.Sprintf("XSite not supported with %s upgrades", UpgradeTypeHotRodRolling)
			err := field.Forbidden(field.NewPath("spec").Child("service").Child("sites"), msg)
			allErrs = append(allErrs, err)
		}
	}

	if i.HasExternalArtifacts() {
		path := field.NewPath("spec").Child("dependencies")
		for i, artifact := range i.Spec.Dependencies.Artifacts {
			f := path.Child("artifacts").Index(i)
			if artifact.Url == "" && artifact.Maven == "" {
				allErrs = append(allErrs, field.Required(f, "'artifact.Url' OR 'artifact.Maven' must be supplied"))
			} else if artifact.Url != "" && artifact.Maven != "" {
				allErrs = append(allErrs, field.Duplicate(f, "At most one of ['artifact.Url', 'artifact.Maven'] must be configured"))
			}
		}

		validateRequestLimits(
			i.Spec.Dependencies.InitContainer.CPU,
			i.Spec.Dependencies.InitContainer.CpuResources,
			path.Child("initContainer").Child("cpu"),
			&allErrs,
		)

		validateRequestLimits(
			i.Spec.Dependencies.InitContainer.Memory,
			i.Spec.Dependencies.InitContainer.MemoryResources,
			path.Child("initContainer").Child("memory"),
			&allErrs,
		)
	}

	if i.IsEphemeralStorage() {
		errMsg := "Ephemeral storage configured. All data will be lost on cluster shutdown and restart."
		eventRec.Event(i, corev1.EventTypeWarning, "EphemeralStorageEnables", "Ephemeral storage configured. All data will be lost on cluster shutdown and restart.")
		log.Info(errMsg, "Request.Namespace", i.Namespace, "Request.Name", i.Name)
	}

	// validate Gossip Router resources requests
	if i.HasSites() {
		gr := i.Spec.Service.Sites.Local.Discovery
		if gr != nil {
			path := field.NewPath("spec").Child("service").Child("sites").Child("local").Child("discovery")
			if gr.CPU != "" {
				req, limit, err := gr.CpuResources()
				if err != nil {
					allErrs = append(allErrs, field.Invalid(path.Child("cpu"), gr.CPU, err.Error()))
				}

				if req.Cmp(limit) > 0 {
					msg := fmt.Sprintf("CPU request '%s' exceeds limit '%s'", req.String(), limit.String())
					allErrs = append(allErrs, field.Invalid(path.Child("cpu"), gr.CPU, msg))
				}
			}

			if gr.Memory != "" {
				req, limit, err := gr.MemoryResources()
				if err != nil {
					allErrs = append(allErrs, field.Invalid(path.Child("memory"), gr.Memory, err.Error()))
				}

				if req.Cmp(limit) > 0 {
					msg := fmt.Sprintf("Memory request '%s' exceeds limit '%s'", req.String(), limit.String())
					allErrs = append(allErrs, field.Invalid(path.Child("memory"), gr.Memory, msg))
				}
			}

			// validate heartbeats interval and timeout
			if gr.Heartbeats != nil && gr.Heartbeats.Enabled != nil && *gr.Heartbeats.Enabled {
				var interval, timeout int64
				if gr.Heartbeats.Interval == nil {
					interval = 10000
				} else {
					interval = *gr.Heartbeats.Interval
				}
				if gr.Heartbeats.Timeout == nil {
					timeout = 30000
				} else {
					timeout = *gr.Heartbeats.Timeout
				}
				if interval <= 0 {
					msg := fmt.Sprintf("Heartbeats interval must be a positive integer ('%s')", strconv.FormatInt(interval, 10))
					allErrs = append(allErrs, field.Invalid(path.Child("hearbeats").Child("interval"), interval, msg))
				}
				if timeout <= 0 {
					msg := fmt.Sprintf("Heartbeats timeout must be a positive integer ('%s')", strconv.FormatInt(timeout, 10))
					allErrs = append(allErrs, field.Invalid(path.Child("hearbeats").Child("timeout"), timeout, msg))
				}
				if interval >= timeout {
					msg := fmt.Sprintf("Heartbeats interval ('%s') must be less than timeout ('%s')", strconv.FormatInt(interval, 10), strconv.FormatInt(timeout, 10))
					allErrs = append(allErrs, field.Invalid(path.Child("hearbeats").Child("interval"), interval, msg))
					allErrs = append(allErrs, field.Invalid(path.Child("hearbeats").Child("timeout"), timeout, msg))
				}
			}
		}

		// print a warning if the truststore is not configured
		if i.IsSiteTLSEnabled() && i.Spec.Service.Sites.Local.Encryption.TrustStore == nil {
			errMsg := "The Trust Store for Cross-Site Encryption is recommended but it is not configured. It will fallback to the JVM default Trust Store."
			eventRec.Event(i, corev1.EventTypeWarning, "CrossSiteTrustStoreMissing", errMsg)
			log.Info(errMsg, "Request.Namespace", i.Namespace, "Request.Name", i.Name)
		}
<<<<<<< HEAD
=======
	}

	if i.Spec.CloudEvents != nil && operand.UpstreamVersion.GTE(semver.Version{Major: 15}) {
		errMsg := "CloudEvents have been removed since Infinispan 15.0.0, ignoring configuration."
		eventRec.Event(i, corev1.EventTypeWarning, "CloudEventsRemoved", errMsg)
		log.Info(errMsg, "Request.Namespace", i.Namespace, "Request.Name", i.Name)
	}

	validateProbes := func(c *ContainerProbeSpec, path *field.Path, readinessProbe bool) {
		checkMinVal := func(val, min int32, path *field.Path) {
			if val < min {
				msg := fmt.Sprintf("Probe value must be greater than or equal to '%d'", min)
				allErrs = append(allErrs, field.Invalid(path, val, msg))
			}
		}
		checkMinVal(*c.InitialDelaySeconds, 0, path.Child("initialDelaySeconds"))
		checkMinVal(*c.FailureThreshold, 1, path.Child("failureThreshold"))
		checkMinVal(*c.PeriodSeconds, 1, path.Child("periodSeconds"))
		checkMinVal(*c.TimeoutSeconds, 1, path.Child("timeoutSeconds"))

		path = path.Child("successThreshold")
		if val := *c.SuccessThreshold; readinessProbe {
			checkMinVal(val, 1, path)
		} else if val != 1 {
			allErrs = append(allErrs, field.Invalid(path, val, "Value must be equal to 1"))
		}
>>>>>>> 8732a625
	}
	path := field.NewPath("spec").Child("service").Child("container")
	validateProbes(&i.Spec.Service.Container.LivenessProbe, path.Child("livenessProbe"), false)
	validateProbes(&i.Spec.Service.Container.ReadinessProbe, path.Child("readinessProbe"), true)
	validateProbes(&i.Spec.Service.Container.StartupProbe, path.Child("startupProbe"), false)

	return errorListToError(i, allErrs)
}

func validateRequestLimits(val string, fn func() (req, limit resource.Quantity, err error), path *field.Path, allErrs *field.ErrorList) (req resource.Quantity, limit resource.Quantity) {
	if val == "" {
		return
	}

	req, limit, err := fn()
	if err != nil {
		*allErrs = append(*allErrs, field.Invalid(path, val, err.Error()))
	}

	if req.Cmp(limit) > 0 {
		msg := fmt.Sprintf("Request '%s' exceeds limit '%s'", req.String(), limit.String())
		*allErrs = append(*allErrs, field.Invalid(path, val, msg))
	}
	return
}

func errorListToError(i *Infinispan, allErrs field.ErrorList) error {
	if len(allErrs) != 0 {
		return apierrors.NewInvalid(
			schema.GroupKind{Group: GroupVersion.Group, Kind: "Infinispan"},
			i.Name, allErrs)
	}
	return nil
}<|MERGE_RESOLUTION|>--- conflicted
+++ resolved
@@ -435,8 +435,6 @@
 			eventRec.Event(i, corev1.EventTypeWarning, "CrossSiteTrustStoreMissing", errMsg)
 			log.Info(errMsg, "Request.Namespace", i.Namespace, "Request.Name", i.Name)
 		}
-<<<<<<< HEAD
-=======
 	}
 
 	if i.Spec.CloudEvents != nil && operand.UpstreamVersion.GTE(semver.Version{Major: 15}) {
@@ -463,7 +461,6 @@
 		} else if val != 1 {
 			allErrs = append(allErrs, field.Invalid(path, val, "Value must be equal to 1"))
 		}
->>>>>>> 8732a625
 	}
 	path := field.NewPath("spec").Child("service").Child("container")
 	validateProbes(&i.Spec.Service.Container.LivenessProbe, path.Child("livenessProbe"), false)
