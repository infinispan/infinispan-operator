apiVersion: v1
kind: Namespace
metadata:
  labels:
    control-plane: controller-manager
  name: system
---
apiVersion: apps/v1
kind: Deployment
metadata:
  name: controller-manager
  namespace: system
  labels:
    control-plane: controller-manager
spec:
  selector:
    matchLabels:
      control-plane: controller-manager
  replicas: 1
  template:
    metadata:
      annotations:
        kubectl.kubernetes.io/default-container: manager
      labels:
        control-plane: controller-manager
    spec:
      serviceAccountName: controller-manager
      containers:
        - name: manager
          image: operator:latest
          args:
            - operator
            - --leader-elect
          imagePullPolicy: Always
          livenessProbe:
            httpGet:
              path: /healthz
              port: 8081
            initialDelaySeconds: 15
            periodSeconds: 20
          readinessProbe:
            httpGet:
              path: /readyz
              port: 8081
            initialDelaySeconds: 5
            periodSeconds: 10
          env:
            - name: WATCH_NAMESPACE
              valueFrom:
                fieldRef:
                  fieldPath: metadata.namespace
            - name: INFINISPAN_OPERAND_VERSIONS
              value: |-
                [
                  {
                    "upstream-version": "14.0.1",
                    "image": "quay.io/infinispan/server:14.0.1.Final"
                  },
                  {
                    "upstream-version": "14.0.6",
                    "image": "quay.io/infinispan/server:14.0.6.Final"
                  },
                  {
                    "upstream-version": "14.0.9",
                    "image": "quay.io/infinispan/server:14.0.9.Final"
                  },
                  {
                    "upstream-version": "14.0.13",
                    "image": "quay.io/infinispan/server:14.0.13.Final"
                  },
                  {
                    "upstream-version": "14.0.17",
                    "image": "quay.io/infinispan/server:14.0.17.Final"
                  },
                  {
                    "upstream-version": "14.0.19",
                    "image": "quay.io/infinispan/server:14.0.19.Final"
                  },
                  {
                    "upstream-version": "14.0.20",
                    "image": "quay.io/infinispan/server:14.0.20.Final"
                  },
                  {
                    "upstream-version": "14.0.21",
                    "image": "quay.io/infinispan/server:14.0.21.Final"
                  },
                  {
                    "upstream-version": "14.0.24",
                    "image": "quay.io/infinispan/server:14.0.24.Final"
                  },
                  {
                    "upstream-version": "14.0.27",
                    "image": "quay.io/infinispan/server:14.0.27.Final"
<<<<<<< HEAD
=======
                  },
                  {
                    "upstream-version": "15.0.0",
                    "image": "quay.io/infinispan/server:15.0.0.Final"
                  },
                  {
                    "upstream-version": "15.0.3",
                    "image": "quay.io/infinispan/server:15.0.3.Final"
                  },
                  {
                    "upstream-version": "15.0.4",
                    "image": "quay.io/infinispan/server:15.0.4.Final"
>>>>>>> 8732a625
                  }
                ]
            - name: POD_NAME
              valueFrom:
                fieldRef:
                  fieldPath: metadata.name<|MERGE_RESOLUTION|>--- conflicted
+++ resolved
@@ -91,8 +91,6 @@
                   {
                     "upstream-version": "14.0.27",
                     "image": "quay.io/infinispan/server:14.0.27.Final"
-<<<<<<< HEAD
-=======
                   },
                   {
                     "upstream-version": "15.0.0",
@@ -105,7 +103,6 @@
                   {
                     "upstream-version": "15.0.4",
                     "image": "quay.io/infinispan/server:15.0.4.Final"
->>>>>>> 8732a625
                   }
                 ]
             - name: POD_NAME
