--- conflicted
+++ resolved
@@ -274,9 +274,5 @@
   maturity: alpha
   provider:
     name: Infinispan
-<<<<<<< HEAD
-  replaces: infinispan-operator.v2.2.3
-=======
   replaces: infinispan-operator.v2.2.4
->>>>>>> c3db50df
   version: 0.0.0