package constants

import (
	"os"
	"strings"
	"time"

	appsv1 "k8s.io/api/apps/v1"
	"k8s.io/apimachinery/pkg/api/resource"
)

var (
	// DefaultImageName is used if a specific image name is not provided
	DefaultImageName = GetDefaultInfinispanJavaImage()

	// InitContainerImageName allows a custom initContainer image to be used
	InitContainerImageName = GetEnvWithDefault("INITCONTAINER_IMAGE", "registry.access.redhat.com/ubi8-micro")

	// ConfigListenerImageName is the image used by the ConfigListener Deployment
	ConfigListenerImageName = os.Getenv(ConfigListenerEnvName)
	ConfigListenerEnvName   = "CONFIG_LISTENER_IMAGE"

	// JGroupsDiagnosticsFlag is used to enable traces for JGroups
	JGroupsDiagnosticsFlag = strings.ToUpper(GetEnvWithDefault("JGROUPS_DIAGNOSTICS", "FALSE"))

	// DefaultMemorySize string with default size for memory
	DefaultMemorySize = resource.MustParse("1Gi")

	// DefaultPVSize default size for persistent volume
	DefaultPVSize = resource.MustParse("1Gi")

	DeploymentAnnotations = map[string]string{
		"openshift.io/display-name":      "Infinispan Cluster",
		"openshift.io/documentation-url": "http://infinispan.org/documentation/",
	}

	SystemPodLabels = map[string]bool{
		appsv1.StatefulSetPodNameLabel:  true,
		appsv1.StatefulSetRevisionLabel: true,
		StatefulSetPodLabel:             true,
	}

	JGroupsFastMerge = strings.ToUpper(GetEnvWithDefault("TEST_ENVIRONMENT", "false")) == "TRUE"
)

const (
	InfinispanContainer   = "infinispan"
	GossipRouterContainer = "gossiprouter"
	// DefaultOperatorUser users to access the cluster rest API
	DefaultOperatorUser = "operator"
	// DefaultDeveloperUser users to access the cluster rest API
	DefaultDeveloperUser = "developer"
	// DefaultCacheName default cache name for the CacheService
	DefaultCacheName         = "default"
	AdminUsernameKey         = "username"
	AdminPasswordKey         = "password"
	InfinispanAdminPort      = 11223
	InfinispanAdminPortName  = "infinispan-adm"
	InfinispanUserPortName   = "infinispan"
	InfinispanPingPort       = 8888
	InfinispanPingPortName   = "ping"
	InfinispanUserPort       = 11222
	CrossSitePort            = 7900
	CrossSitePortName        = "xsite"
	StatefulSetPodLabel      = "app.kubernetes.io/created-by"
	StaticCrossSiteUriSchema = "infinispan+xsite"
	// DefaultCacheManagerName default cache manager name used for cross site
	DefaultCacheManagerName                 = "default"
	CacheServiceFixedMemoryXmxMb            = 200
	CacheServiceJvmNativeMb                 = 220
	CacheServiceMinHeapFreeRatio            = 5
	CacheServiceMaxHeapFreeRatio            = 10
	CacheServiceJvmNativePercentageOverhead = 1
	CacheServiceMaxRamMb                    = CacheServiceFixedMemoryXmxMb + CacheServiceJvmNativeMb
	CacheServiceJavaOptions                 = "-Xmx%dM -Xms%dM -XX:MaxRAM=%dM -Dsun.zip.disableMemoryMapping=true -XX:+UseSerialGC -XX:MinHeapFreeRatio=%d -XX:MaxHeapFreeRatio=%d %s"
	CacheServiceNativeJavaOptions           = "-Xmx%dM -Xms%dM -Dsun.zip.disableMemoryMapping=true %s"

	NativeImageMarker                   = "native"
	GeneratedSecretSuffix               = "generated-secret"
	InfinispanFinalizer                 = "finalizer.infinispan.org"
	SiteServiceTemplate                 = "%v-site"
	ServerConfigRoot                    = "/etc/config"
	ServerEncryptRoot                   = "/etc/encrypt"
	ServerEncryptTruststoreRoot         = ServerEncryptRoot + "/truststore"
	ServerEncryptKeystoreRoot           = ServerEncryptRoot + "/keystore"
	SiteTransportKeyStoreRoot           = ServerEncryptRoot + "/transport-site-tls"
	SiteRouterKeyStoreRoot              = ServerEncryptRoot + "/router-site-tls"
	SiteTrustStoreRoot                  = ServerEncryptRoot + "/truststore-site-tls"
	ServerSecurityRoot                  = "/etc/security"
	ServerConfigFilename                = "infinispan.xml"
	ServerConfigPath                    = ServerConfigRoot + "/" + ServerConfigFilename
	ServerIdentitiesFilename            = "identities.yaml"
	ServerAdminUsersPropertiesFilename  = "admin-users.properties"
	ServerAdminGroupsPropertiesFilename = "admin-groups.properties"
	ServerUsersPropertiesFilename       = "users.properties"
	ServerGroupsPropertiesFilename      = "groups.properties"
	CliPropertiesFilename               = "cli.properties"
	ServerIdentitiesCliFilename         = "identities.cli"
	ServerAdminIdentitiesRoot           = ServerSecurityRoot + "/admin"
	ServerAdminIdentitiesPath           = ServerAdminIdentitiesRoot + "/" + ServerIdentitiesFilename
	ServerUserIdentitiesRoot            = ServerSecurityRoot + "/user"
	ServerUserIdentitiesPath            = ServerUserIdentitiesRoot + "/" + ServerIdentitiesFilename
	ServerOperatorSecurity              = ServerSecurityRoot + "/conf/operator-security"
	ServerRoot                          = "/opt/infinispan/server"

<<<<<<< HEAD
	ServerHTTPBasePath          = "rest/v2"
	ServerHTTPCacheManagerPath  = ServerHTTPBasePath + "/cache-managers/" + DefaultCacheManagerName
	ServerHTTPHealthPath        = ServerHTTPCacheManagerPath + "/health"
	ServerHTTPServerStop        = ServerHTTPBasePath + "/server?action=stop"
	ServerHTTPClusterStop       = ServerHTTPBasePath + "/cluster?action=stop"
	ServerHTTPContainerShutdown = ServerHTTPBasePath + "/container?action=shutdown"
	ServerHTTPHealthStatusPath  = ServerHTTPHealthPath + "/status"
	ServerHTTPLoggersPath       = ServerHTTPBasePath + "/logging/loggers"
	ServerHTTPModifyLoggerPath  = ServerHTTPLoggersPath + "/%s?level=%s"
	ServerHTTPXSitePath         = ServerHTTPCacheManagerPath + "/x-site/backups"

=======
>>>>>>> c3db50df
	EncryptTruststoreKey         = "truststore.p12"
	EncryptTruststorePasswordKey = "truststore-password"

	DefaultCacheTemplate = `<infinispan>
		<cache-container>
			<distributed-cache name="%v" mode="SYNC" owners="%d" statistics="true">
				<memory>
					<off-heap size="%d" eviction="MEMORY" strategy="REMOVE"/>
				</memory>
				<partition-handling when-split="ALLOW_READ_WRITES" merge-policy="REMOVE_ALL" />
			</distributed-cache>
		</cache-container>
	</infinispan>`
)

const (
	// DefaultMinimumAutoscalePollPeriod minimum period for autoscaler polling loop
	DefaultMinimumAutoscalePollPeriod = 5 * time.Second
	//DefaultRequeueOnWrongSpec requeue delay on wrong values in Spec
	DefaultRequeueOnWrongSpec = 5 * time.Second
	//DefaultWaitOnCluster delay for the Infinispan cluster wait if it not created while Cache creation
	DefaultWaitOnCluster = 10 * time.Second
	// DefaultWaitOnCreateResource delay for wait until resource (Secret, ConfigMap, Service) is created
	DefaultWaitOnCreateResource = 2 * time.Second
	// DefaultLongWaitOnCreateResource delay for wait until non core resource is create (only Grafana CRD atm)
	DefaultLongWaitOnCreateResource = 60 * time.Second
	//DefaultWaitClusterNotWellFormed wait delay until cluster is not well formed
	DefaultWaitClusterNotWellFormed = 15 * time.Second
	// DefaultWaitPodsNotReady wait delay until cluster pods are ready
	DefaultWaitClusterPodsNotReady = 2 * time.Second
)

const (
	ExternalTypeService = "Service"
	ExternalTypeRoute   = "Route"
	ExternalTypeIngress = "Ingress"
	ServiceMonitorType  = "ServiceMonitor"
)

const DefaultKubeConfig = "~/.kube/config"

const (
	DefaultSiteKeyStoreFileName       = "keystore.p12"
	DefaultSiteTransportKeyStoreAlias = "transport"
	DefaultSiteRouterKeyStoreAlias    = "router"
	DefaultSiteTrustStoreFileName     = "truststore.p12"
)

const (
	AnnotationDomain             = "infinispan.org/"
	ListenerAnnotationGeneration = AnnotationDomain + "listener-generation"
	ListenerAnnotationDelete     = AnnotationDomain + "listener-delete"
)

// GetWithDefault return value if not empty else return defValue
func GetWithDefault(value, defValue string) string {
	if value == "" {
		return defValue
	}
	return value
}

// GetEnvWithDefault return os.Getenv(name) if exists else return defValue
func GetEnvWithDefault(name, defValue string) string {
	return GetWithDefault(os.Getenv(name), defValue)
}<|MERGE_RESOLUTION|>--- conflicted
+++ resolved
@@ -44,8 +44,6 @@
 )
 
 const (
-	InfinispanContainer   = "infinispan"
-	GossipRouterContainer = "gossiprouter"
 	// DefaultOperatorUser users to access the cluster rest API
 	DefaultOperatorUser = "operator"
 	// DefaultDeveloperUser users to access the cluster rest API
@@ -103,20 +101,6 @@
 	ServerOperatorSecurity              = ServerSecurityRoot + "/conf/operator-security"
 	ServerRoot                          = "/opt/infinispan/server"
 
-<<<<<<< HEAD
-	ServerHTTPBasePath          = "rest/v2"
-	ServerHTTPCacheManagerPath  = ServerHTTPBasePath + "/cache-managers/" + DefaultCacheManagerName
-	ServerHTTPHealthPath        = ServerHTTPCacheManagerPath + "/health"
-	ServerHTTPServerStop        = ServerHTTPBasePath + "/server?action=stop"
-	ServerHTTPClusterStop       = ServerHTTPBasePath + "/cluster?action=stop"
-	ServerHTTPContainerShutdown = ServerHTTPBasePath + "/container?action=shutdown"
-	ServerHTTPHealthStatusPath  = ServerHTTPHealthPath + "/status"
-	ServerHTTPLoggersPath       = ServerHTTPBasePath + "/logging/loggers"
-	ServerHTTPModifyLoggerPath  = ServerHTTPLoggersPath + "/%s?level=%s"
-	ServerHTTPXSitePath         = ServerHTTPCacheManagerPath + "/x-site/backups"
-
-=======
->>>>>>> c3db50df
 	EncryptTruststoreKey         = "truststore.p12"
 	EncryptTruststorePasswordKey = "truststore-password"
 
