--- conflicted
+++ resolved
@@ -43,13 +43,8 @@
 )
 
 const (
-<<<<<<< HEAD
-	InfinispanContainer          = consts.InfinispanContainer
-	GossipRouterContainer        = consts.GossipRouterContainer
-=======
 	InfinispanContainer          = "infinispan"
 	GossipRouterContainer        = "gossiprouter"
->>>>>>> c3db50df
 	DataMountPath                = consts.ServerRoot + "/data"
 	OperatorConfMountPath        = consts.ServerRoot + "/conf/operator"
 	DataMountVolume              = "data-volume"
@@ -1453,11 +1448,7 @@
 			logger.Info("StatefulSet.Spec.Replicas!=0")
 			// If cluster hasn't a `stopping` condition or it's false then send a graceful shutdown
 			if !ispn.IsConditionTrue(infinispanv1.ConditionStopping) {
-<<<<<<< HEAD
-				return r.gracefulShutdownReq(podList, logger, cluster)
-=======
 				return r.gracefulShutdownReq(podList, logger)
->>>>>>> c3db50df
 			}
 
 			// If the cluster is stopping, then set statefulset replicas and ispn.replicas to 0
@@ -1520,13 +1511,7 @@
 			if err := ispnClient.Container().Shutdown(); err != nil {
 				logger.Error(err, "Error encountered on container shutdown. Attempting to execute GracefulShutdownTask")
 
-<<<<<<< HEAD
-				// Calls to /container?action=shutdown will fail on 12.x servers as the method does not exist
-				logger.Info("Container Shutdown failed. Attempting to execute GracefulShutdownTask")
-				if err := cluster.GracefulShutdownTask(pod.GetName()); err != nil {
-=======
 				if err := ispnClient.Container().ShutdownTask(); err != nil {
->>>>>>> c3db50df
 					logger.Error(err, fmt.Sprintf("Error encountered using GracefulShutdownTask on pod %s", pod.Name))
 					continue
 				} else {
@@ -1817,13 +1802,8 @@
 	return strings.Fields(args.String())
 }
 
-<<<<<<< HEAD
-func updateStartupArgs(statefulSet *appsv1.StatefulSet, overlayConfigMapKey, zeroCapacity string) (bool, error) {
-	newArgs := buildStartupArgs(overlayConfigMapKey, zeroCapacity)
-=======
 func updateStartupArgs(statefulSet *appsv1.StatefulSet, overlayConfigMapKey string, overlayLog4jConfig bool, zeroCapacity string) (bool, error) {
 	newArgs := buildStartupArgs(overlayConfigMapKey, overlayLog4jConfig, zeroCapacity)
->>>>>>> c3db50df
 	ispnContainer := GetContainer(InfinispanContainer, &statefulSet.Spec.Template.Spec)
 	if len(newArgs) == len(ispnContainer.Args) {
 		var changed bool
