package controllers

import (
	"context"
	"fmt"
	"reflect"
	"sort"
	"strings"
	"time"

	"github.com/go-logr/logr"
	infinispanv1 "github.com/infinispan/infinispan-operator/api/v1"
	consts "github.com/infinispan/infinispan-operator/controllers/constants"
	"github.com/infinispan/infinispan-operator/pkg/hash"
	"github.com/infinispan/infinispan-operator/pkg/http/curl"
	ispnApi "github.com/infinispan/infinispan-operator/pkg/infinispan/client"
	kube "github.com/infinispan/infinispan-operator/pkg/kubernetes"
	"github.com/infinispan/infinispan-operator/pkg/mime"
	routev1 "github.com/openshift/api/route/v1"
	monitoringv1 "github.com/prometheus-operator/prometheus-operator/pkg/apis/monitoring/v1"
	"github.com/prometheus/common/log"
	appsv1 "k8s.io/api/apps/v1"
	corev1 "k8s.io/api/core/v1"
	ingressv1 "k8s.io/api/networking/v1"
	storagev1 "k8s.io/api/storage/v1"
	"k8s.io/apimachinery/pkg/api/errors"
	"k8s.io/apimachinery/pkg/api/resource"
	metav1 "k8s.io/apimachinery/pkg/apis/meta/v1"
	"k8s.io/apimachinery/pkg/runtime"
	"k8s.io/apimachinery/pkg/runtime/schema"
	"k8s.io/apimachinery/pkg/types"
	"k8s.io/client-go/tools/record"
	"k8s.io/cloud-provider/service/helpers"
	"k8s.io/utils/pointer"
	ctrl "sigs.k8s.io/controller-runtime"
	"sigs.k8s.io/controller-runtime/pkg/client"
	"sigs.k8s.io/controller-runtime/pkg/controller/controllerutil"
	"sigs.k8s.io/controller-runtime/pkg/event"
	"sigs.k8s.io/controller-runtime/pkg/handler"
	"sigs.k8s.io/controller-runtime/pkg/predicate"
	"sigs.k8s.io/controller-runtime/pkg/reconcile"
	"sigs.k8s.io/controller-runtime/pkg/source"
)

const (
	InfinispanContainer          = "infinispan"
	GossipRouterContainer        = "gossiprouter"
	DataMountPath                = consts.ServerRoot + "/data"
	OperatorConfMountPath        = consts.ServerRoot + "/conf/operator"
	DataMountVolume              = "data-volume"
	ConfigVolumeName             = "config-volume"
	EncryptKeystoreVolumeName    = "encrypt-volume"
	EncryptTruststoreVolumeName  = "encrypt-trust-volume"
	IdentitiesVolumeName         = "identities-volume"
	AdminIdentitiesVolumeName    = "admin-identities-volume"
	UserConfVolumeName           = "user-conf-volume"
	InfinispanSecurityVolumeName = "infinispan-security-volume"
	OverlayConfigMountPath       = consts.ServerRoot + "/conf/user"

	EventReasonEphemeralStorage  = "EphemeralStorageEnables"
	EventLoadBalancerUnsupported = "LoadBalancerUnsupported"

	SiteTransportKeystoreVolumeName = "encrypt-transport-site-tls-volume"
	SiteRouterKeystoreVolumeName    = "encrypt-router-site-tls-volume"
	SiteTruststoreVolumeName        = "encrypt-truststore-site-tls-volume"
)

var defaultLabels, defaultAnnotations map[string]string

// InfinispanReconciler reconciles a Infinispan object
type InfinispanReconciler struct {
	client.Client
	log            logr.Logger
	scheme         *runtime.Scheme
	kubernetes     *kube.Kubernetes
	eventRec       record.EventRecorder
	supportedTypes map[string]*reconcileType
}

// Struct for wrapping reconcile request data
type infinispanRequest struct {
	*InfinispanReconciler
	ctx        context.Context
	req        ctrl.Request
	infinispan *infinispanv1.Infinispan
	reqLogger  logr.Logger
}

// SetupWithManager sets up the controller with the Manager.
func (r *InfinispanReconciler) SetupWithManager(mgr ctrl.Manager) error {
	r.Client = mgr.GetClient()
	r.log = ctrl.Log.WithName("controllers").WithName("Infinispan")
	r.scheme = mgr.GetScheme()
	r.kubernetes = kube.NewKubernetesFromController(mgr)
	r.eventRec = mgr.GetEventRecorderFor("controller-infinispan")
	r.supportedTypes = map[string]*reconcileType{
		consts.ExternalTypeRoute:   {ObjectType: &routev1.Route{}, GroupVersion: routev1.SchemeGroupVersion, GroupVersionSupported: false},
		consts.ExternalTypeIngress: {ObjectType: &ingressv1.Ingress{}, GroupVersion: ingressv1.SchemeGroupVersion, GroupVersionSupported: false},
		consts.ServiceMonitorType:  {ObjectType: &monitoringv1.ServiceMonitor{}, GroupVersion: monitoringv1.SchemeGroupVersion, GroupVersionSupported: false},
	}

	ctx := context.TODO()
	var err error
	// Add Secret name fields to the index for caching
	if err = mgr.GetFieldIndexer().IndexField(ctx, &infinispanv1.Infinispan{}, "spec.security.endpointSecretName", func(obj client.Object) []string {
		return []string{obj.(*infinispanv1.Infinispan).GetSecretName()}
	}); err != nil {
		return err
	}
	if err = mgr.GetFieldIndexer().IndexField(ctx, &infinispanv1.Infinispan{}, "spec.security.endpointEncryption.certSecretName", func(obj client.Object) []string {
		return []string{obj.(*infinispanv1.Infinispan).GetKeystoreSecretName()}
	}); err != nil {
		return err
	}
	if err = mgr.GetFieldIndexer().IndexField(ctx, &infinispanv1.Infinispan{}, "spec.security.endpointEncryption.clientCertSecretName", func(obj client.Object) []string {
		return []string{obj.(*infinispanv1.Infinispan).GetTruststoreSecretName()}
	}); err != nil {
		return err
	}

	if err = mgr.GetFieldIndexer().IndexField(ctx, &infinispanv1.Infinispan{}, "spec.configMapName", func(obj client.Object) []string {
		return []string{obj.(*infinispanv1.Infinispan).Spec.ConfigMapName}
	}); err != nil {
		return err
	}

	builder := ctrl.NewControllerManagedBy(mgr).
		For(&infinispanv1.Infinispan{})

	for _, obj := range r.supportedTypes {
		// Validate that GroupVersion is supported on runtime platform
		ok, err := r.kubernetes.IsGroupVersionSupported(obj.GroupVersion.String(), obj.Kind())
		if err != nil {
			log.Error(err, fmt.Sprintf("Failed to check if GVK '%s' is supported", obj.GroupVersionKind()))
			continue
		}
		obj.GroupVersionSupported = ok
	}

	// Initialize default operator labels and annotations
	if defaultLabels, defaultAnnotations, err = infinispanv1.LoadDefaultLabelsAndAnnotations(); err != nil {
		return err
	}
	r.log.Info("Defaults:", "Annotations", defaultAnnotations, "Labels", defaultLabels)

	// TODO(user): Modify this to be the types you create that are owned by the primary resource
	// Watch for changes to secondary resource Pods and requeue the owner Infinispan
	secondaryResourceTypes := []client.Object{&appsv1.StatefulSet{}, &corev1.ConfigMap{}, &corev1.Secret{}, &appsv1.Deployment{}}
	for _, secondaryResource := range secondaryResourceTypes {
		builder.Owns(secondaryResource)
	}
	builder.WithEventFilter(predicate.Funcs{
		CreateFunc: func(e event.CreateEvent) bool {
			switch e.Object.(type) {
			case *appsv1.StatefulSet:
				return false
			case *corev1.ConfigMap:
				return false
			}
			return true
		},
		DeleteFunc: func(e event.DeleteEvent) bool {
			switch e.Object.(type) {
			case *corev1.ConfigMap:
				return false
			}
			return true
		},
	})

	builder.Watches(
		&source.Kind{Type: &corev1.Secret{}},
		handler.EnqueueRequestsFromMapFunc(
			func(a client.Object) []reconcile.Request {
				var requests []reconcile.Request
				// Lookup only Secrets not controlled by Infinispan CR GVK. This means it's a custom defined Secret
				if !kube.IsControlledByGVK(a.GetOwnerReferences(), infinispanv1.SchemeBuilder.GroupVersion.WithKind(reflect.TypeOf(infinispanv1.Infinispan{}).Name())) {
					for _, field := range []string{"spec.security.endpointSecretName", "spec.security.endpointEncryption.certSecretName", "spec.security.endpointEncryption.clientCertSecretName"} {
						ispnList := &infinispanv1.InfinispanList{}
						if err := r.kubernetes.ResourcesListByField(a.GetNamespace(), field, a.GetName(), ispnList, ctx); err != nil {
							log.Error(err, "failed to list Infinispan CR")
						}
						for _, item := range ispnList.Items {
							requests = append(requests, reconcile.Request{NamespacedName: types.NamespacedName{Namespace: item.GetNamespace(), Name: item.GetName()}})
						}
						if len(requests) > 0 {
							return requests
						}
					}
				}
				return nil
			}),
	)
	builder.Watches(
		&source.Kind{Type: &corev1.ConfigMap{}},
		handler.EnqueueRequestsFromMapFunc(
			func(a client.Object) []reconcile.Request {
				var requests []reconcile.Request
				// Lookup only ConfigMap not controlled by Infinispan CR GVK. This means it's a custom defined ConfigMap
				if !kube.IsControlledByGVK(a.GetOwnerReferences(), infinispanv1.SchemeBuilder.GroupVersion.WithKind(reflect.TypeOf(infinispanv1.Infinispan{}).Name())) {
					ispnList := &infinispanv1.InfinispanList{}
					if err := r.kubernetes.ResourcesListByField(a.GetNamespace(), "spec.configMapName", a.GetName(), ispnList, ctx); err != nil {
						log.Error(err, "failed to list Infinispan CR")
					}
					for _, item := range ispnList.Items {
						requests = append(requests, reconcile.Request{NamespacedName: types.NamespacedName{Namespace: item.GetNamespace(), Name: item.GetName()}})
					}
					if len(requests) > 0 {
						return requests
					}
				}
				return nil
			}),
	)
	return builder.Complete(r)
}

// +kubebuilder:rbac:groups=infinispan.org,namespace=infinispan-operator-system,resources=infinispans;infinispans/status;infinispans/finalizers,verbs=get;list;watch;create;update;patch

// +kubebuilder:rbac:groups=core,namespace=infinispan-operator-system,resources=persistentvolumeclaims;services;services/finalizers;endpoints;configmaps;pods;secrets,verbs=get;list;watch;create;update;delete;patch;deletecollection
// +kubebuilder:rbac:groups=core,namespace=infinispan-operator-system,resources=pods/log,verbs=get
// +kubebuilder:rbac:groups=core,namespace=infinispan-operator-system,resources=pods/exec,verbs=create
// +kubebuilder:rbac:groups=core;events.k8s.io,namespace=infinispan-operator-system,resources=events,verbs=create;patch
// +kubebuilder:rbac:groups=core,namespace=infinispan-operator-system,resources=serviceaccounts,verbs=get;list;watch;create;update;delete
// +kubebuilder:rbac:groups=rbac.authorization.k8s.io,namespace=infinispan-operator-system,resources=roles;rolebindings,verbs=create;delete;update

// +kubebuilder:rbac:groups=apps,namespace=infinispan-operator-system,resources=replicasets,verbs=get
// +kubebuilder:rbac:groups=apps,namespace=infinispan-operator-system,resources=deployments;deployments/finalizers;statefulsets,verbs=get;list;watch;create;update;delete;patch

// +kubebuilder:rbac:groups=networking.k8s.io,namespace=infinispan-operator-system,resources=ingresses,verbs=get;list;watch;create;delete;deletecollection;update
// +kubebuilder:rbac:groups=networking.k8s.io,namespace=infinispan-operator-system,resources=customresourcedefinitions;customresourcedefinitions/status,verbs=get;list

// +kubebuilder:rbac:groups=route.openshift.io,namespace=infinispan-operator-system,resources=routes;routes/custom-host,verbs=get;list;watch;create;delete;deletecollection;update

// +kubebuilder:rbac:groups=monitoring.coreos.com,namespace=infinispan-operator-system,resources=servicemonitors,verbs=get;list;watch;create;delete;update

// +kubebuilder:rbac:groups=core,resources=nodes,verbs=get;list;watch
// +kubebuilder:rbac:groups=storage.k8s.io,resources=storageclasses,verbs=get;list;watch
// +kubebuilder:rbac:groups=apiextensions.k8s.io,resources=customresourcedefinitions;customresourcedefinitions/status,verbs=get;list;watch

func (reconciler *InfinispanReconciler) Reconcile(ctx context.Context, ctrlRequest ctrl.Request) (ctrl.Result, error) {
	reqLogger := reconciler.log.WithValues("Request.Namespace", ctrlRequest.Namespace, "Request.Name", ctrlRequest.Name)
	reqLogger.Info("+++++ Reconciling Infinispan.")
	defer reqLogger.Info("----- End Reconciling Infinispan.")

	// Fetch the Infinispan instance
	infinispan := &infinispanv1.Infinispan{}

	r := &infinispanRequest{
		InfinispanReconciler: reconciler,
		ctx:                  ctx,
		req:                  ctrlRequest,
		infinispan:           infinispan,
		reqLogger:            reqLogger,
	}

	if err := reconciler.Get(ctx, ctrlRequest.NamespacedName, infinispan); err != nil {
		if errors.IsNotFound(err) {
			reqLogger.Info("Infinispan CR not found")
			return reconcile.Result{}, nil
		}
		// Error reading the object - requeue the request.
		return reconcile.Result{}, fmt.Errorf("unable to fetch Infinispan CR %w", err)
	}

	// Don't reconcile Infinispan CRs marked for deletion
	if infinispan.GetDeletionTimestamp() != nil {
		reqLogger.Info(fmt.Sprintf("Ignoring Infinispan CR '%s:%s' marked for deletion", infinispan.Namespace, infinispan.Name))
		return reconcile.Result{}, nil
	}

	if infinispan.GetCondition(infinispanv1.ConditionPrelimChecksPassed).Status == metav1.ConditionFalse {
		err := r.update(func() {
			infinispan.ApplyOperatorMeta(defaultLabels, defaultAnnotations)
			if r.isTypeSupported(consts.ServiceMonitorType) {
				infinispan.ApplyMonitoringAnnotation()
			}
			infinispan.SetCondition(infinispanv1.ConditionPrelimChecksPassed, metav1.ConditionTrue, "")
		})
		if err != nil {
			return reconcile.Result{}, fmt.Errorf("unable to apply annotation and label defaults: %w", err)
		}
	}

	// Wait for the ConfigMap to be created by config-controller
	configMap := &corev1.ConfigMap{}
	if result, err := kube.LookupResource(infinispan.GetConfigName(), infinispan.Namespace, configMap, infinispan, r.Client, reqLogger, r.eventRec, r.ctx); result != nil {
		return *result, err
	}

	userOverlay, result, err := r.userOverlayConfig(infinispan)
	if result != nil {
		return *result, err
	}

	// Wait for the Secret to be created by secret-controller or provided by user
	var userSecret *corev1.Secret
	if infinispan.IsAuthenticationEnabled() {
		userSecret = &corev1.Secret{}
		if result, err := kube.LookupResource(infinispan.GetSecretName(), infinispan.Namespace, userSecret, infinispan, r.Client, reqLogger, r.eventRec, r.ctx); result != nil {
			return *result, err
		}
	}

	adminSecret := &corev1.Secret{}
	if result, err := kube.LookupResource(infinispan.GetAdminSecretName(), infinispan.Namespace, adminSecret, infinispan, r.Client, reqLogger, r.eventRec, r.ctx); result != nil {
		return *result, err
	}

	var keystoreSecret *corev1.Secret
	if infinispan.IsEncryptionEnabled() {
		keystoreSecret = &corev1.Secret{}
		if result, err := kube.LookupResource(infinispan.GetKeystoreSecretName(), infinispan.Namespace, keystoreSecret, infinispan, r.Client, reqLogger, r.eventRec, r.ctx); result != nil {
			return *result, err
		}
	}

	var trustSecret *corev1.Secret
	if infinispan.IsClientCertEnabled() {
		trustSecret = &corev1.Secret{}
		if result, err := kube.LookupResource(infinispan.GetTruststoreSecretName(), infinispan.Namespace, trustSecret, infinispan, r.Client, reqLogger, r.eventRec, r.ctx); result != nil {
			return *result, err
		}
	}

	if infinispan.HasSites() {
		result, err := r.reconcileCrossSiteReplication()
		if result != nil || err != nil {
			return *result, err
		}
	} else {
		routerDeployment := &appsv1.Deployment{
			ObjectMeta: metav1.ObjectMeta{
				Name:      infinispan.GetGossipRouterDeploymentName(),
				Namespace: infinispan.Namespace,
			},
		}
		if err := r.Client.Delete(r.ctx, routerDeployment); err != nil && !errors.IsNotFound(err) {
			return reconcile.Result{}, err
		}
	}

	// Reconcile the StatefulSet
	// Check if the StatefulSet already exists, if not create a new one
	statefulSet := &appsv1.StatefulSet{}
	err = r.Client.Get(ctx, types.NamespacedName{Namespace: infinispan.Namespace, Name: infinispan.GetStatefulSetName()}, statefulSet)
	if err != nil && errors.IsNotFound(err) {
		reqLogger.Info("Configuring the StatefulSet")

		// Define a new StatefulSet
<<<<<<< HEAD
		statefulSet, err = r.statefulSetForInfinispan(adminSecret, userSecret, keystoreSecret, trustSecret, configMap, overlayConfigMap, overlayConfigMapKey, overlayLog4jConfig)
		resolveStatefulSetIstioAnnotations(infinispan, statefulSet, reqLogger)
		reqLogger.Info("Resolved StatefulSet Istio annotations", "StatefulSet.Spec.Template.Annotations", statefulSet.Spec.Template.Annotations)

=======
		statefulSet, err = r.statefulSetForInfinispan(adminSecret, userSecret, keystoreSecret, trustSecret, configMap, userOverlay)
>>>>>>> c6d4fec6
		if err != nil {
			reqLogger.Error(err, "failed to configure new StatefulSet")
			return ctrl.Result{}, err
		}
		reqLogger.Info("Creating a new StatefulSet", "StatefulSet.Name", statefulSet.Name)
		err = r.Client.Create(ctx, statefulSet)
		if err != nil {
			reqLogger.Error(err, "failed to create new StatefulSet", "StatefulSet.Name", statefulSet.Name)
			return ctrl.Result{}, err
		}
		// StatefulSet created successfully
		reqLogger.Info("End of the StatefulSet creation")
	}
	if err != nil {
		reqLogger.Error(err, "failed to get StatefulSet")
		return ctrl.Result{}, err
	}

	// Update Pod's status for the OLM and the statefulSet name
	if err := r.update(func() {
		infinispan.Status.StatefulSetName = statefulSet.Name
		infinispan.Status.PodStatus = GetSingleStatefulSetStatus(*statefulSet)
	}); err != nil {
		return ctrl.Result{}, err
	}

	// Wait for the cluster Service to be created by service-controller
	if result, err := kube.LookupResource(infinispan.Name, infinispan.Namespace, &corev1.Service{}, infinispan, r.Client, reqLogger, r.eventRec, r.ctx); result != nil {
		return *result, err
	}

	// Wait for the cluster ping Service to be created by service-controller
	if result, err := kube.LookupResource(infinispan.GetPingServiceName(), infinispan.Namespace, &corev1.Service{}, infinispan, r.Client, reqLogger, r.eventRec, r.ctx); result != nil {
		return *result, err
	}

	if infinispan.IsUpgradeNeeded(reqLogger) {
		reqLogger.Info("Upgrade needed")
		err = r.destroyResources()
		if err != nil {
			reqLogger.Error(err, "failed to delete resources before upgrade")
			return ctrl.Result{}, err
		}

		if err := r.update(func() {
			infinispan.SetCondition(infinispanv1.ConditionUpgrade, metav1.ConditionFalse, "")
			if infinispan.Spec.Replicas != infinispan.Status.ReplicasWantedAtRestart {
				reqLogger.Info("removed Infinispan resources, force an upgrade now", "replicasWantedAtRestart", infinispan.Status.ReplicasWantedAtRestart)
				infinispan.Spec.Replicas = infinispan.Status.ReplicasWantedAtRestart
			}
		}); err != nil {
			return ctrl.Result{}, err
		}

		return ctrl.Result{Requeue: true}, nil
	}

	// List the pods for this infinispan's deployment
	podList, err := PodList(infinispan, r.kubernetes, ctx)
	if err != nil {
		reqLogger.Error(err, "failed to list pods")
		return ctrl.Result{}, err
	}

	// Recover Pods with updated init containers in case of fails
	for _, pod := range podList.Items {
		if !kube.IsInitContainersEqual(statefulSet.Spec.Template.Spec.InitContainers, pod.Spec.InitContainers) {
			if kube.InitContainerFailed(pod.Status.InitContainerStatuses) {
				if err = r.Client.Delete(ctx, &pod); err != nil {
					return ctrl.Result{}, err
				}
			}
		}
	}

	if err = r.updatePodsLabels(podList); err != nil {
		return ctrl.Result{}, err
	}

	result, err = r.scheduleUpgradeIfNeeded(podList)
	if result != nil {
		return *result, err
	}

	// If user set Spec.replicas=0 we need to perform a graceful shutdown
	// to preserve the data
	var res *ctrl.Result
	res, err = r.reconcileGracefulShutdown(statefulSet, podList, reqLogger)
	if res != nil {
		return *res, err
	}
	// If upgrade required, do not process any further and handle upgrades
	if infinispan.IsUpgradeCondition() {
		reqLogger.Info("IsUpgradeCondition")
		return ctrl.Result{Requeue: true}, nil
	}

	// If a Hot Rod rolling upgrade is in progress requeue to prevent the source cluster being modified during migration
	if hotrodRollingUpgradeRequired(infinispan, podList) {
		reqLogger.Info("HR Rolling Upgrade required or in Progress, requeuing")
		return ctrl.Result{Requeue: true}, nil
	}

	// Here where to reconcile with spec updates that reflect into
	// changes to statefulset.spec.container.
	res, err = r.reconcileContainerConf(statefulSet, configMap, userOverlay, adminSecret, userSecret, keystoreSecret, trustSecret)
	if res != nil {
		return *res, err
	}

	// Update the Infinispan status with the pod status
	// Wait until all pods have IPs assigned
	// Without those IPs, it's not possible to execute next calls

	if !kube.ArePodIPsReady(podList) {
		reqLogger.Info("Pods IPs are not ready yet")
		return ctrl.Result{Requeue: true, RequeueAfter: consts.DefaultWaitClusterPodsNotReady}, r.update(func() {
			infinispan.SetCondition(infinispanv1.ConditionWellFormed, metav1.ConditionUnknown, "Pods are not ready")
			infinispan.RemoveCondition(infinispanv1.ConditionCrossSiteViewFormed)
			infinispan.Status.StatefulSetName = statefulSet.Name
		})
	}

	// All pods ready start autoscaler if needed
	if infinispan.Spec.Autoscale != nil && infinispan.IsCache() {
		r.addAutoscalingEquipment()
	}

	curl, err := NewCurlClient(ctx, podList.Items[0].Name, infinispan, r.kubernetes)
	if err != nil {
		return ctrl.Result{}, err
	}

	// Inspect the system and get the current Infinispan conditions
	currConds := getInfinispanConditions(podList.Items, infinispan, curl)

	// Update the Infinispan status with the pod status
	if err := r.update(func() {
		infinispan.SetConditions(currConds)
	}); err != nil {
		return ctrl.Result{}, err
	}

	// View didn't form, requeue until view has formed
	if infinispan.NotClusterFormed(len(podList.Items), int(infinispan.Spec.Replicas)) {
		reqLogger.Info("notClusterFormed")
		return ctrl.Result{RequeueAfter: consts.DefaultWaitClusterNotWellFormed}, nil
	}

	// Below the code for a wellFormed cluster
	if err = configureLoggers(podList, infinispan, curl); err != nil {
		return ctrl.Result{}, err
	}

	// Create the ConfigListener Deployment if enabled
	if infinispan.IsConfigListenerEnabled() {
		if err := r.ReconcileConfigListener(); err != nil {
			return ctrl.Result{}, err
		}
	} else {
		if err := r.DeleteConfigListener(); err != nil {
			return ctrl.Result{}, err
		}
	}

	ispnClient := ispnApi.New(curl)
	// Create default cache if it doesn't exists.
	if infinispan.IsCache() {
		cacheClient := ispnClient.Cache(consts.DefaultCacheName)
		if existsCache, err := cacheClient.Exists(); err != nil {
			reqLogger.Error(err, "failed to validate default cache for cache service")
			return ctrl.Result{}, err
		} else if !existsCache {
			reqLogger.Info("createDefaultCache")
			defaultXml, err := DefaultCacheTemplateXML(podList.Items[0].Name, infinispan, r.kubernetes, reqLogger)
			if err != nil {
				return ctrl.Result{}, err
			}

			if err = cacheClient.Create(defaultXml, mime.ApplicationXml); err != nil {
				reqLogger.Error(err, "failed to create default cache for cache service")
				return ctrl.Result{}, err
			}
		}
	}

	if infinispan.IsExposed() {
		var exposeAddress string
		switch infinispan.GetExposeType() {
		case infinispanv1.ExposeTypeLoadBalancer, infinispanv1.ExposeTypeNodePort:
			// Wait for the cluster external Service to be created by service-controller
			externalService := &corev1.Service{}
			if result, err := kube.LookupResource(infinispan.GetServiceExternalName(), infinispan.Namespace, externalService, infinispan, r.Client, reqLogger, r.eventRec, r.ctx); result != nil {
				return *result, err
			}
			if len(externalService.Spec.Ports) > 0 && infinispan.GetExposeType() == infinispanv1.ExposeTypeNodePort {
				if exposeHost, err := r.kubernetes.GetNodeHost(reqLogger, ctx); err != nil {
					return ctrl.Result{}, err
				} else {
					exposeAddress = fmt.Sprintf("%s:%d", exposeHost, externalService.Spec.Ports[0].NodePort)
				}
			} else if infinispan.GetExposeType() == infinispanv1.ExposeTypeLoadBalancer {
				// Waiting for LoadBalancer cloud provider to update the configured hostname inside Status field
				if exposeAddress = r.kubernetes.GetExternalAddress(externalService); exposeAddress == "" {
					if !helpers.HasLBFinalizer(externalService) {
						errMsg := "LoadBalancer expose type is not supported on the target platform"
						r.eventRec.Event(externalService, corev1.EventTypeWarning, EventLoadBalancerUnsupported, errMsg)
						reqLogger.Info(errMsg)
						return ctrl.Result{RequeueAfter: consts.DefaultWaitOnCluster}, nil
					}
					reqLogger.Info("LoadBalancer address not ready yet. Waiting on value in reconcile loop")
					return ctrl.Result{RequeueAfter: consts.DefaultWaitOnCluster}, nil
				}
			}
		case infinispanv1.ExposeTypeRoute:
			if r.isTypeSupported(consts.ExternalTypeRoute) {
				externalRoute := &routev1.Route{}
				if result, err := kube.LookupResource(infinispan.GetServiceExternalName(), infinispan.Namespace, externalRoute, infinispan, r.Client, reqLogger, r.eventRec, r.ctx); result != nil {
					return *result, err
				}
				exposeAddress = externalRoute.Spec.Host
			} else if r.isTypeSupported(consts.ExternalTypeIngress) {
				externalIngress := &ingressv1.Ingress{}
				if result, err := kube.LookupResource(infinispan.GetServiceExternalName(), infinispan.Namespace, externalIngress, infinispan, r.Client, reqLogger, r.eventRec, r.ctx); result != nil {
					return *result, err
				}
				if len(externalIngress.Spec.Rules) > 0 {
					exposeAddress = externalIngress.Spec.Rules[0].Host
				}
			}
		}
		if err := r.update(func() {
			if exposeAddress == "" {
				infinispan.Status.ConsoleUrl = nil
			} else {
				infinispan.Status.ConsoleUrl = pointer.StringPtr(fmt.Sprintf("%s://%s/console", infinispan.GetEndpointScheme(), exposeAddress))
			}
		}); err != nil {
			return ctrl.Result{}, err
		}
	} else {
		if err := r.update(func() {
			infinispan.Status.ConsoleUrl = nil
		}); err != nil {
			return ctrl.Result{}, err
		}
	}

	if infinispan.HasSites() {
		crossSiteViewCondition, err := r.GetCrossSiteViewCondition(podList, infinispan.GetSiteLocationsName(), curl)
		if err != nil {
			return ctrl.Result{}, err
		}
		// ISPN-13116 If xsite view has been formed, then we must perform state-transfer to all sites if a SFS recovery has occurred
		if crossSiteViewCondition.Status == metav1.ConditionTrue {
			podName := podList.Items[0].Name
			logs, err := r.kubernetes.Logs(podName, infinispan.Namespace, ctx)
			if err != nil {
				log.Error(err, fmt.Sprintf("Unable to retrive logs for infinispan pod %s", podName))
			}
			if strings.Contains(logs, "ISPN000643") {
				if err := InfinispanForPod(podName, curl).Container().Xsite().PushAllState(); err != nil {
					log.Error(err, "Unable to push xsite state after SFS data recovery")
				}
			}
		}
		err = r.update(func() {
			infinispan.SetConditions([]infinispanv1.InfinispanCondition{*crossSiteViewCondition})
		})
		if err != nil || crossSiteViewCondition.Status != metav1.ConditionTrue {
			return ctrl.Result{RequeueAfter: consts.DefaultWaitOnCluster}, err
		}
	}

	return ctrl.Result{}, nil
}

type userOverlay struct {
	configMap *corev1.ConfigMap
	key       string
	log4j     bool
}

func (r *infinispanRequest) userOverlayConfig(i *infinispanv1.Infinispan) (*userOverlay, *reconcile.Result, error) {
	if i.Spec.ConfigMapName == "" {
		return nil, nil, nil
	}

	userOverlay := &userOverlay{
		configMap: &corev1.ConfigMap{},
	}
	overlayConfigMap := userOverlay.configMap
	if result, err := kube.LookupResource(i.Spec.ConfigMapName, i.Namespace, userOverlay.configMap, i, r.Client, r.reqLogger, r.eventRec, r.ctx); result != nil {
		return nil, result, err
	}
	// Loop through the data looking for something like xml, json or yaml
	for configMapKey := range overlayConfigMap.Data {
		if configMapKey == "infinispan-config.xml" || configMapKey == "infinispan-config.json" || configMapKey == "infinispan-config.yaml" {
			userOverlay.key = configMapKey
			break
		}
	}
	// Check if the user added a custom log4j.xml config
	_, userOverlay.log4j = overlayConfigMap.Data["log4j.xml"]

	if userOverlay.key == "" && !userOverlay.log4j {
		err := fmt.Errorf("one of i-config.[xml|yaml|json] or log4j.xml must be present in the provided ConfigMap: %s", overlayConfigMap.Name)
		return nil, &reconcile.Result{}, err
	}
	return userOverlay, nil, nil
}

func configureLoggers(pods *corev1.PodList, infinispan *infinispanv1.Infinispan, curl *curl.Client) error {
	if infinispan.Spec.Logging == nil || len(infinispan.Spec.Logging.Categories) == 0 {
		return nil
	}

	for _, pod := range pods.Items {
		logging := InfinispanForPod(pod.Name, curl).Logging()
		serverLoggers, err := logging.GetLoggers()
		if err != nil {
			return err
		}
		for category, level := range infinispan.Spec.Logging.Categories {
			serverLevel, ok := serverLoggers[category]
			if !(ok && string(level) == serverLevel) {
				if err := logging.SetLogger(category, string(level)); err != nil {
					return err
				}
			}
		}
	}
	return nil
}

func (r *infinispanRequest) destroyResources() error {
	// TODO destroying all upgradable resources for recreation is too manual
	// Labels cannot easily be used to remove all resources with a given label.
	// Resource controller could be used to make this easier.
	// If all upgradable resources are controlled by the Stateful Set,
	// removing the Stateful Set should remove the rest.
	// Then, stateful set could be controlled by Infinispan to keep current logic.

	// Remove finalizer (we don't use it anymore) if it present and set owner reference for old PVCs
	infinispan := r.infinispan
	err := r.upgradeInfinispan()
	if err != nil {
		return err
	}

	if r.infinispan.IsConfigListenerEnabled() {
		if err = r.DeleteConfigListener(); err != nil {
			return err
		}
	}

	err = r.Client.Delete(r.ctx,
		&appsv1.StatefulSet{
			ObjectMeta: metav1.ObjectMeta{
				Name:      infinispan.GetStatefulSetName(),
				Namespace: infinispan.Namespace,
			},
		})
	if err != nil && !errors.IsNotFound(err) {
		return err
	}

	err = r.Client.Delete(r.ctx,
		&appsv1.Deployment{
			ObjectMeta: metav1.ObjectMeta{
				Name:      infinispan.GetGossipRouterDeploymentName(),
				Namespace: infinispan.Namespace,
			},
		})
	if err != nil && !errors.IsNotFound(err) {
		return err
	}

	err = r.Client.Delete(r.ctx,
		&corev1.ConfigMap{
			ObjectMeta: metav1.ObjectMeta{
				Name:      infinispan.GetConfigName(),
				Namespace: infinispan.Namespace,
			},
		})
	if err != nil && !errors.IsNotFound(err) {
		return err
	}

	err = r.Client.Delete(r.ctx,
		&corev1.Service{
			ObjectMeta: metav1.ObjectMeta{
				Name:      infinispan.Name,
				Namespace: infinispan.Namespace,
			},
		})
	if err != nil && !errors.IsNotFound(err) {
		return err
	}

	err = r.Client.Delete(r.ctx,
		&corev1.Service{
			ObjectMeta: metav1.ObjectMeta{
				Name:      infinispan.GetPingServiceName(),
				Namespace: infinispan.Namespace,
			},
		})
	if err != nil && !errors.IsNotFound(err) {
		return err
	}

	err = r.Client.Delete(r.ctx,
		&corev1.Service{
			ObjectMeta: metav1.ObjectMeta{
				Name:      infinispan.GetAdminServiceName(),
				Namespace: infinispan.Namespace,
			},
		})
	if err != nil && !errors.IsNotFound(err) {
		return err
	}

	err = r.Client.Delete(context.TODO(),
		&corev1.Service{
			ObjectMeta: metav1.ObjectMeta{
				Name:      infinispan.GetServiceExternalName(),
				Namespace: infinispan.Namespace,
			},
		})
	if err != nil && !errors.IsNotFound(err) {
		return err
	}

	if r.isTypeSupported(consts.ExternalTypeRoute) {
		err = r.Client.Delete(r.ctx,
			&routev1.Route{
				ObjectMeta: metav1.ObjectMeta{
					Name:      infinispan.GetServiceExternalName(),
					Namespace: infinispan.Namespace,
				},
			})
		if err != nil && !errors.IsNotFound(err) {
			return err
		}
	} else if r.isTypeSupported(consts.ExternalTypeIngress) {
		err = r.Client.Delete(r.ctx,
			&ingressv1.Ingress{
				ObjectMeta: metav1.ObjectMeta{
					Name:      infinispan.GetServiceExternalName(),
					Namespace: infinispan.Namespace,
				},
			})
		if err != nil && !errors.IsNotFound(err) {
			return err
		}
	}

	err = r.Client.Delete(r.ctx,
		&corev1.Service{
			ObjectMeta: metav1.ObjectMeta{
				Name:      infinispan.GetSiteServiceName(),
				Namespace: infinispan.Namespace,
			},
		})
	if err != nil && !errors.IsNotFound(err) {
		return err
	}

	return nil
}

func (r *infinispanRequest) upgradeInfinispan() error {
	infinispan := r.infinispan
	// Remove controller owner reference from the custom Secrets
	for _, secretName := range []string{infinispan.GetKeystoreSecretName(), infinispan.GetTruststoreSecretName()} {
		if err := r.dropSecretOwnerReference(secretName); err != nil {
			return err
		}
	}

	if controllerutil.ContainsFinalizer(infinispan, consts.InfinispanFinalizer) {
		// Set Infinispan CR as owner reference for PVC if it not defined
		pvcs := &corev1.PersistentVolumeClaimList{}
		err := r.kubernetes.ResourcesList(infinispan.Namespace, infinispan.Labels(""), pvcs, r.ctx)
		if err != nil {
			return err
		}

		for _, pvc := range pvcs.Items {
			if !metav1.IsControlledBy(&pvc, infinispan) {
				if err = controllerutil.SetControllerReference(infinispan, &pvc, r.scheme); err != nil {
					return err
				}
				pvc.OwnerReferences[0].BlockOwnerDeletion = pointer.BoolPtr(false)
				err := r.Client.Update(r.ctx, &pvc)
				if err != nil {
					return err
				}
			}
		}
	}

	return r.update(func() {
		// Remove finalizer if it defined in the Infinispan CR
		controllerutil.RemoveFinalizer(infinispan, consts.InfinispanFinalizer)

		infinispan.Spec.Image = nil
		sc := infinispan.Spec.Service.Container
		if sc != nil && sc.Storage != nil && *sc.Storage == "" {
			sc.Storage = nil
		}

		if infinispan.HasSites() {
			// Migrate Spec.Service.Locations Host and Port parameters into the unified URL schema
			for i, location := range infinispan.Spec.Service.Sites.Locations {
				if location.Host != nil && *location.Host != "" {
					port := consts.CrossSitePort
					if location.Port != nil && *location.Port > 0 {
						port = int(*location.Port)
					}
					infinispan.Spec.Service.Sites.Locations[i].Host = nil
					infinispan.Spec.Service.Sites.Locations[i].Port = nil
					infinispan.Spec.Service.Sites.Locations[i].URL = fmt.Sprintf("%s://%s:%d", consts.StaticCrossSiteUriSchema, *location.Host, port)
				}
			}
		}
	})
}

func (r *infinispanRequest) dropSecretOwnerReference(secretName string) error {
	secret := &corev1.Secret{
		ObjectMeta: metav1.ObjectMeta{
			Name:      secretName,
			Namespace: r.infinispan.Namespace,
		},
	}
	_, err := kube.CreateOrPatch(r.ctx, r.Client, secret, func() error {
		if secret.CreationTimestamp.IsZero() {
			return errors.NewNotFound(corev1.Resource(""), secretName)
		}
		kube.RemoveOwnerReference(secret, r.infinispan)
		return nil
	})
	if err != nil && !errors.IsNotFound(err) {
		return err
	}
	return nil
}

func (r *infinispanRequest) scheduleUpgradeIfNeeded(podList *corev1.PodList) (*ctrl.Result, error) {
	infinispan := r.infinispan
	if shutdownUpgradeRequired(infinispan, podList) {
		if err := r.update(func() {
			podDefaultImage := kube.GetPodDefaultImage(*GetContainer(InfinispanContainer, &podList.Items[0].Spec))
			r.reqLogger.Info("schedule an Infinispan cluster upgrade", "pod default image", podDefaultImage, "desired image", consts.DefaultImageName)
			infinispan.SetCondition(infinispanv1.ConditionUpgrade, metav1.ConditionTrue, "")
			infinispan.Spec.Replicas = 0
		}); err != nil {
			return &ctrl.Result{}, err
		}
	}
	return nil, nil
}

func hotrodRollingUpgradeRequired(infinispan *infinispanv1.Infinispan, podList *corev1.PodList) bool {
	if infinispan.Status.HotRodRollingUpgradeStatus != nil {
		return true
	}

	if len(podList.Items) == 0 {
		return false
	}
	return isImageOutdated(podList)
}

func shutdownUpgradeRequired(infinispan *infinispanv1.Infinispan, podList *corev1.PodList) bool {
	if len(podList.Items) == 0 {
		return false
	}
	if infinispan.IsUpgradeCondition() {
		return false
	}

	if infinispan.Spec.Upgrades != nil && infinispan.Spec.Upgrades.Type != infinispanv1.UpgradeTypeShutdown {
		return false
	}

	// All pods need to be ready for the upgrade to be scheduled
	// Handles brief window during which statefulSetForInfinispan resources have been removed,
	//and old ones terminating while new ones are being created.
	// We don't want yet another upgrade to be scheduled then.
	if !kube.AreAllPodsReady(podList) {
		return false
	}

	return isImageOutdated(podList)
}

func isImageOutdated(podList *corev1.PodList) bool {
	// Get default Infinispan image for a running Infinispan pod
	podDefaultImage := kube.GetPodDefaultImage(*GetContainer(InfinispanContainer, &podList.Items[0].Spec))

	// Get Infinispan image that the operator creates
	desiredImage := consts.DefaultImageName

	// If the operator's default image differs from the pod's default image,
	// schedule an upgrade by gracefully shutting down the current cluster.
	return podDefaultImage != desiredImage
}

func IsUpgradeRequired(infinispan *infinispanv1.Infinispan, kube *kube.Kubernetes, ctx context.Context) (bool, error) {
	podList, err := PodList(infinispan, kube, ctx)
	if err != nil {
		return false, err
	}

	if infinispan.Spec.Upgrades != nil && infinispan.Spec.Upgrades.Type == infinispanv1.UpgradeTypeHotRodRolling {
		return hotrodRollingUpgradeRequired(infinispan, podList), nil
	}
	return shutdownUpgradeRequired(infinispan, podList), nil
}

func GetSingleStatefulSetStatus(ss appsv1.StatefulSet) infinispanv1.DeploymentStatus {
	return getSingleDeploymentStatus(ss.Name, ss.Status.Replicas, ss.Status.ReadyReplicas)
}

func getSingleDeploymentStatus(name string, targetCount int32, readyCount int32) infinispanv1.DeploymentStatus {
	var ready, starting []string
	for i := int32(0); i < targetCount; i++ {
		instanceName := fmt.Sprintf("%s-%d", name, i+1)
		if i < readyCount {
			ready = append(ready, instanceName)
		} else {
			starting = append(starting, instanceName)
		}
	}
	log.Info("Found deployments with status ", "starting", starting, "ready", ready)
	return infinispanv1.DeploymentStatus{
		Starting: starting,
		Ready:    ready,
	}
}

func (r *infinispanRequest) updatePodsLabels(podList *corev1.PodList) error {
	if len(podList.Items) == 0 {
		return nil
	}

	ispn := r.infinispan
	labelsForPod := ispn.PodLabels()

	for _, pod := range podList.Items {
		podLabels := make(map[string]string)
		for index, value := range pod.Labels {
			if _, ok := labelsForPod[index]; ok || consts.SystemPodLabels[index] {
				podLabels[index] = value
			}
		}
		for index, value := range labelsForPod {
			podLabels[index] = value
		}

		_, err := controllerutil.CreateOrUpdate(r.ctx, r.Client, &pod, func() error {
			if pod.CreationTimestamp.IsZero() {
				return errors.NewNotFound(corev1.Resource(""), pod.Name)
			}
			pod.Labels = podLabels
			return nil
		})
		if err != nil && !errors.IsNotFound(err) {
			return err
		}
	}
	return nil
}

// statefulSetForInfinispan returns an infinispan StatefulSet object
func (r *infinispanRequest) statefulSetForInfinispan(adminSecret, userSecret, keystoreSecret, trustSecret *corev1.Secret,
	configMap *corev1.ConfigMap, userOverlay *userOverlay) (*appsv1.StatefulSet, error) {
	ispn := r.infinispan
	labelsForPod := ispn.PodLabels()
	labelsForPod[consts.StatefulSetPodLabel] = ispn.Name

	annotationsForPod := ispn.PodAnnotations()
	annotationsForPod["updateDate"] = time.Now().String()

	pvcs := &corev1.PersistentVolumeClaimList{}
	err := r.kubernetes.ResourcesList(ispn.Namespace, ispn.Labels(""), pvcs, r.ctx)
	if err != nil {
		return nil, err
	}
	dataVolumeName := DataMountVolume
	for _, pvc := range pvcs.Items {
		if strings.HasPrefix(pvc.Name, fmt.Sprintf("%s-%s", ispn.Name, ispn.Name)) {
			dataVolumeName = ispn.Name
			break
		}
	}

	replicas := ispn.Spec.Replicas
	volumeMounts := []corev1.VolumeMount{{
		Name:      ConfigVolumeName,
		MountPath: OperatorConfMountPath,
	}, {
		Name:      InfinispanSecurityVolumeName,
		MountPath: consts.ServerOperatorSecurity,
	}, {
		Name:      dataVolumeName,
		MountPath: DataMountPath,
	}, {
		Name:      AdminIdentitiesVolumeName,
		MountPath: consts.ServerAdminIdentitiesRoot,
	}}
	volumes := []corev1.Volume{{
		Name: ConfigVolumeName,
		VolumeSource: corev1.VolumeSource{
			ConfigMap: &corev1.ConfigMapVolumeSource{
				LocalObjectReference: corev1.LocalObjectReference{Name: configMap.Name},
			},
		},
	}, {
		Name: AdminIdentitiesVolumeName,
		VolumeSource: corev1.VolumeSource{
			Secret: &corev1.SecretVolumeSource{
				SecretName: ispn.GetAdminSecretName(),
			},
		},
	}, {
		Name: InfinispanSecurityVolumeName,
		VolumeSource: corev1.VolumeSource{
			Secret: &corev1.SecretVolumeSource{
				SecretName: ispn.GetInfinispanSecuritySecretName(),
			},
		},
	},
	}

	// Adding overlay config file if present
	if userOverlay != nil {
		volumeMounts = append(volumeMounts, corev1.VolumeMount{
			Name:      UserConfVolumeName,
			MountPath: OverlayConfigMountPath,
		})
		volumes = append(volumes, corev1.Volume{
			Name: UserConfVolumeName,
			VolumeSource: corev1.VolumeSource{
				ConfigMap: &corev1.ConfigMapVolumeSource{
					LocalObjectReference: corev1.LocalObjectReference{Name: userOverlay.configMap.Name},
				},
			}})
	}

	podResources, err := PodResources(ispn.Spec.Container)
	if err != nil {
		return nil, err
	}
	dep := &appsv1.StatefulSet{
		TypeMeta: metav1.TypeMeta{
			APIVersion: "apps/v1",
			Kind:       "StatefulSet",
		},
		ObjectMeta: metav1.ObjectMeta{
			Name:        ispn.GetStatefulSetName(),
			Namespace:   ispn.Namespace,
			Annotations: consts.DeploymentAnnotations,
			Labels:      map[string]string{},
		},
		Spec: appsv1.StatefulSetSpec{
			UpdateStrategy: appsv1.StatefulSetUpdateStrategy{Type: appsv1.RollingUpdateStatefulSetStrategyType},
			Selector: &metav1.LabelSelector{
				MatchLabels: labelsForPod,
			},
			Replicas: &replicas,
			Template: corev1.PodTemplateSpec{
				ObjectMeta: metav1.ObjectMeta{
					Labels:      labelsForPod,
					Annotations: annotationsForPod,
				},
				Spec: corev1.PodSpec{
					Affinity: ispn.Spec.Affinity,
					Containers: []corev1.Container{{
						Image: ispn.ImageName(),
						Name:  InfinispanContainer,
						Env: PodEnv(ispn, &[]corev1.EnvVar{
							{Name: "CONFIG_HASH", Value: hash.HashString(configMap.Data[consts.ServerConfigBaseFilename], configMap.Data[consts.ServerConfigAdminFilename])},
							{Name: "ADMIN_IDENTITIES_HASH", Value: hash.HashByte(adminSecret.Data[consts.ServerIdentitiesFilename])},
							{Name: "IDENTITIES_BATCH", Value: consts.ServerOperatorSecurity + "/" + consts.ServerIdentitiesCliFilename},
						}),
						LivenessProbe:  PodLivenessProbe(),
						Ports:          PodPortsWithXsite(ispn),
						ReadinessProbe: PodReadinessProbe(),
						StartupProbe:   PodStartupProbe(),
						Resources:      *podResources,
						VolumeMounts:   volumeMounts,
						Args:           buildStartupArgs(userOverlay, "false"),
					}},
					Volumes: volumes,
				},
			},
		},
	}

	// Only append IDENTITIES_HASH and secret volume if authentication is enabled
	spec := &dep.Spec.Template.Spec
	ispnContainer := GetContainer(InfinispanContainer, spec)
	if AddVolumeForUserAuthentication(ispn, spec) {
		ispnContainer.Env = append(ispnContainer.Env,
			corev1.EnvVar{
				Name:  "IDENTITIES_HASH",
				Value: hash.HashByte(userSecret.Data[consts.ServerIdentitiesFilename]),
			})
	}
	if userOverlay != nil && userOverlay.key != "" {
		dep.Annotations = make(map[string]string)
		dep.Annotations["checksum/overlayConfig"] = hash.HashString(userOverlay.configMap.Data[userOverlay.key])
	}
	if !ispn.IsEphemeralStorage() {
		_, memLimit, _ := ispn.Spec.Container.GetMemoryResources()

		var pvSize resource.Quantity
		if ispn.IsDataGrid() && ispn.StorageSize() != "" {
			pvSize, _ = resource.ParseQuantity(ispn.StorageSize())
		} else {
			if consts.DefaultPVSize.Cmp(memLimit) < 0 {
				pvSize = memLimit
			} else {
				pvSize = consts.DefaultPVSize
			}
		}

		pvc := &corev1.PersistentVolumeClaim{ObjectMeta: metav1.ObjectMeta{
			Name:      dataVolumeName,
			Namespace: ispn.Namespace,
		},
			Spec: corev1.PersistentVolumeClaimSpec{
				AccessModes: []corev1.PersistentVolumeAccessMode{
					corev1.ReadWriteOnce,
				},
				Resources: corev1.ResourceRequirements{
					Requests: corev1.ResourceList{
						corev1.ResourceStorage: pvSize,
					},
				},
			},
		}

		if err = controllerutil.SetControllerReference(ispn, pvc, r.scheme); err != nil {
			return nil, err
		}
		pvc.OwnerReferences[0].BlockOwnerDeletion = pointer.BoolPtr(false)
		// Set a storage class if it specified
		if storageClassName := ispn.StorageClassName(); storageClassName != "" {
			if _, err := kube.LookupResource(storageClassName, ispn.Namespace, &storagev1.StorageClass{}, ispn, r.Client, r.reqLogger, r.eventRec, r.ctx); err != nil {
				return nil, err
			}
			pvc.Spec.StorageClassName = &storageClassName
		}
		dep.Spec.VolumeClaimTemplates = []corev1.PersistentVolumeClaim{*pvc}

		AddVolumeChmodInitContainer("data-chmod-pv", dataVolumeName, DataMountPath, &dep.Spec.Template.Spec)
	} else {
		volumes := &dep.Spec.Template.Spec.Volumes
		ephemeralVolume := corev1.Volume{
			Name: dataVolumeName,
			VolumeSource: corev1.VolumeSource{
				EmptyDir: &corev1.EmptyDirVolumeSource{},
			},
		}
		*volumes = append(*volumes, ephemeralVolume)
		errMsg := "Ephemeral storage configured. All data will be lost on cluster shutdown and restart."
		r.eventRec.Event(ispn, corev1.EventTypeWarning, EventReasonEphemeralStorage, errMsg)
		r.reqLogger.Info(errMsg)
	}

	if _, err := applyExternalArtifactsDownload(ispn, &dep.Spec.Template.Spec); err != nil {
		return nil, err
	}

	applyExternalDependenciesVolume(ispn, &dep.Spec.Template.Spec)
	if ispn.IsEncryptionEnabled() {
		AddVolumesForEncryption(ispn, &dep.Spec.Template.Spec)
		ispnContainer.Env = append(ispnContainer.Env,
			corev1.EnvVar{
				Name:  "KEYSTORE_HASH",
				Value: hash.HashMap(keystoreSecret.Data),
			})

		if ispn.IsClientCertEnabled() {
			ispnContainer.Env = append(ispnContainer.Env,
				corev1.EnvVar{
					Name:  "TRUSTSTORE_HASH",
					Value: hash.HashMap(trustSecret.Data),
				})
		}
	}

	if ispn.IsSiteTLSEnabled() {
		AddSecretVolume(ispn.GetSiteTransportSecretName(), SiteTransportKeystoreVolumeName, consts.SiteTransportKeyStoreRoot, spec, InfinispanContainer)
		secret, err := FindSiteTrustStoreSecret(ispn, r.Client, r.ctx)
		if err != nil {
			return nil, err
		}
		if secret != nil {
			AddSecretVolume(ispn.GetSiteTrustoreSecretName(), SiteTruststoreVolumeName, consts.SiteTrustStoreRoot, spec, InfinispanContainer)
		}
	}

	// Set Infinispan instance as the owner and controller
	if err = controllerutil.SetControllerReference(ispn, dep, r.scheme); err != nil {
		return nil, err
	}
	return dep, nil
}

// getInfinispanConditions returns the pods status and a summary status for the cluster
func getInfinispanConditions(pods []corev1.Pod, m *infinispanv1.Infinispan, curl *curl.Client) []infinispanv1.InfinispanCondition {
	var status []infinispanv1.InfinispanCondition
	clusterViews := make(map[string]bool)
	var errors []string
	// Avoid to inspect the system if we're still waiting for the pods
	if int32(len(pods)) < m.Spec.Replicas {
		errors = append(errors, fmt.Sprintf("Running %d pods. Needed %d", len(pods), m.Spec.Replicas))
	} else {
		for _, pod := range pods {
			if kube.IsPodReady(pod) {
				if members, err := InfinispanForPod(pod.Name, curl).Container().Members(); err == nil {
					sort.Strings(members)
					clusterView := strings.Join(members, ",")
					clusterViews[clusterView] = true
				} else {
					errors = append(errors, pod.Name+": "+err.Error())
				}
			} else {
				// Pod not ready, no need to query
				errors = append(errors, pod.Name+": pod not ready")
			}
		}
	}

	// Evaluating WellFormed condition
	wellformed := infinispanv1.InfinispanCondition{Type: infinispanv1.ConditionWellFormed}
	views := make([]string, len(clusterViews))
	i := 0
	for k := range clusterViews {
		views[i] = k
		i++
	}
	sort.Strings(views)
	if len(errors) == 0 {
		if len(views) == 1 {
			wellformed.Status = metav1.ConditionTrue
			wellformed.Message = "View: " + views[0]
		} else {
			wellformed.Status = metav1.ConditionFalse
			wellformed.Message = "Views: " + strings.Join(views, ",")
		}
	} else {
		wellformed.Status = metav1.ConditionUnknown
		wellformed.Message = "Errors: " + strings.Join(errors, ",") + " Views: " + strings.Join(views, ",")
	}
	status = append(status, wellformed)
	return status
}

func (r *infinispanRequest) reconcileGracefulShutdown(statefulSet *appsv1.StatefulSet, podList *corev1.PodList,
	logger logr.Logger) (*ctrl.Result, error) {
	ispn := r.infinispan
	if ispn.Spec.Replicas == 0 {
		logger.Info(".Spec.Replicas==0")
		if *statefulSet.Spec.Replicas != 0 {
			logger.Info("StatefulSet.Spec.Replicas!=0")
			// If cluster hasn't a `stopping` condition or it's false then send a graceful shutdown
			if !ispn.IsConditionTrue(infinispanv1.ConditionStopping) {
				return r.gracefulShutdownReq(podList, logger)
			}

			// If the cluster is stopping, then set statefulset replicas and ispn.replicas to 0
			if err := r.update(func() {
				ispn.Status.ReplicasWantedAtRestart = *statefulSet.Spec.Replicas
			}); err != nil {
				return &ctrl.Result{}, err
			}
			statefulSet.Spec.Replicas = pointer.Int32Ptr(0)
			if err := r.Client.Update(r.ctx, statefulSet); err != nil {
				if errors.IsConflict(err) {
					logger.Info("Requeuing request due to conflict on StatefulSet replicas update.")
					return &ctrl.Result{Requeue: true}, nil
				}
				logger.Error(err, "failed to update StatefulSet", "StatefulSet.Name", statefulSet.Name)
				return &ctrl.Result{}, err
			}
		}

		if statefulSet.Status.CurrentReplicas == 0 {
			if err := r.ScaleConfigListener(0); err != nil && !errors.IsNotFound(err) {
				return &ctrl.Result{}, err
			}
			return &ctrl.Result{Requeue: true}, r.update(func() {
				if statefulSet.Status.CurrentReplicas == 0 {
					ispn.SetCondition(infinispanv1.ConditionGracefulShutdown, metav1.ConditionTrue, "")
					ispn.SetCondition(infinispanv1.ConditionStopping, metav1.ConditionFalse, "")
				}
			})
		}
		return &ctrl.Result{Requeue: true}, nil
	}
	if ispn.Spec.Replicas != 0 && ispn.IsConditionTrue(infinispanv1.ConditionGracefulShutdown) {
		logger.Info("Resuming from graceful shutdown")
		// If here we're resuming from graceful shutdown
		if ispn.Spec.Replicas != ispn.Status.ReplicasWantedAtRestart {
			return &ctrl.Result{Requeue: true}, fmt.Errorf("Spec.Replicas(%d) must be 0 or equal to Status.ReplicasWantedAtRestart(%d)", ispn.Spec.Replicas, ispn.Status.ReplicasWantedAtRestart)
		}

		if err := r.update(func() {
			ispn.SetCondition(infinispanv1.ConditionGracefulShutdown, metav1.ConditionFalse, "")
			ispn.Status.ReplicasWantedAtRestart = 0
		}); err != nil {
			return &ctrl.Result{}, err
		}

		return &ctrl.Result{Requeue: true}, nil
	}
	return nil, nil
}

// gracefulShutdownReq send a graceful shutdown request to the cluster
func (r *infinispanRequest) gracefulShutdownReq(podList *corev1.PodList, logger logr.Logger) (*ctrl.Result, error) {
	ispn := r.infinispan
	logger.Info("Sending graceful shutdown request")
	// Send a graceful shutdown to the first ready pod. If no pods are ready, then there's nothing to shutdown
	var shutdownExecuted bool
	for _, pod := range podList.Items {
		if kube.IsPodReady(pod) {
			ispnClient, err := NewInfinispanForPod(r.ctx, pod.Name, r.infinispan, r.kubernetes)
			if err != nil {
				return &ctrl.Result{}, fmt.Errorf("unable to create Infinispan client for ready pod '%s': %w", pod.Name, err)
			}

			// This will fail on 12.x servers as the method does not exist
			if err := ispnClient.Container().Shutdown(); err != nil {
				logger.Error(err, "Error encountered on container shutdown. Attempting to execute GracefulShutdownTask")

				if err := ispnClient.Container().ShutdownTask(); err != nil {
					logger.Error(err, fmt.Sprintf("Error encountered using GracefulShutdownTask on pod %s", pod.Name))
					continue
				} else {
					shutdownExecuted = true
					break
				}
			} else {
				shutdownExecuted = true
				logger.Info("Executed graceful shutdown on pod: ", "Pod.Name", pod.Name)
				break
			}
		}
	}

	if shutdownExecuted {
		logger.Info("GracefulShutdown executed")
		if err := r.update(func() {
			ispn.SetCondition(infinispanv1.ConditionStopping, metav1.ConditionTrue, "")
			ispn.SetCondition(infinispanv1.ConditionWellFormed, metav1.ConditionFalse, "")
		}); err != nil {
			return &ctrl.Result{}, err
		}
	}
	// Stop the work and requeue until cluster is down
	return &ctrl.Result{Requeue: true, RequeueAfter: time.Second}, nil
}

// reconcileContainerConf reconcile the .Container struct is changed in .Spec. This needs a cluster restart
func (r *infinispanRequest) reconcileContainerConf(statefulSet *appsv1.StatefulSet, configMap *corev1.ConfigMap, userOverlay *userOverlay, adminSecret,
	userSecret, keystoreSecret, trustSecret *corev1.Secret) (*ctrl.Result, error) {
	ispn := r.infinispan
	updateNeeded := false
	rollingUpgrade := true
	// Ensure the deployment size is the same as the spec
	replicas := ispn.Spec.Replicas
	previousReplicas := *statefulSet.Spec.Replicas
	if previousReplicas != replicas {
		statefulSet.Spec.Replicas = &replicas
		r.reqLogger.Info("replicas changed, update infinispan", "replicas", replicas, "previous replicas", previousReplicas)
		updateNeeded = true
		rollingUpgrade = false
	}

	// Changes to statefulset.spec.template.spec.containers[].resources
	spec := &statefulSet.Spec.Template.Spec
	ispnContainer := GetContainer(InfinispanContainer, spec)
	res := ispnContainer.Resources
	ispnContr := &ispn.Spec.Container
	if ispnContr.Memory != "" {
		memRequests, memLimits, _ := ispn.Spec.Container.GetMemoryResources()
		previousMemRequests := res.Requests["memory"]
		previousMemLimits := res.Limits["memory"]
		if memRequests.Cmp(previousMemRequests) != 0 || memLimits.Cmp(previousMemLimits) != 0 {
			res.Requests["memory"] = memRequests
			res.Limits["memory"] = memLimits
			r.reqLogger.Info("memory changed, update infinispan", "memLim", memLimits, "cpuReq", memRequests, "previous cpuLim", previousMemLimits, "previous cpuReq", previousMemRequests)
			statefulSet.Spec.Template.Annotations["updateDate"] = time.Now().String()
			updateNeeded = true
		}
	}
	if ispnContr.CPU != "" {
		cpuReq, cpuLim, _ := ispn.Spec.Container.GetCpuResources()
		previousCPUReq := res.Requests["cpu"]
		previousCPULim := res.Limits["cpu"]
		if cpuReq.Cmp(previousCPUReq) != 0 || cpuLim.Cmp(previousCPULim) != 0 {
			res.Requests["cpu"] = cpuReq
			res.Limits["cpu"] = cpuLim
			r.reqLogger.Info("cpu changed, update infinispan", "cpuLim", cpuLim, "cpuReq", cpuReq, "previous cpuLim", previousCPULim, "previous cpuReq", previousCPUReq)
			statefulSet.Spec.Template.Annotations["updateDate"] = time.Now().String()
			updateNeeded = true
		}
	}

	if !reflect.DeepEqual(spec.Affinity, ispn.Spec.Affinity) {
		spec.Affinity = ispn.Spec.Affinity
		updateNeeded = true
	}

	// Validate ConfigMap changes (by the hash of the infinispan.yaml key value)
	updateNeeded = updateStatefulSetEnv(statefulSet, "CONFIG_HASH", hash.HashString(configMap.Data[consts.ServerConfigBaseFilename], configMap.Data[consts.ServerConfigAdminFilename])) || updateNeeded
	updateNeeded = updateStatefulSetEnv(statefulSet, "ADMIN_IDENTITIES_HASH", hash.HashByte(adminSecret.Data[consts.ServerIdentitiesFilename])) || updateNeeded

	if updateCmdArgs, err := updateStartupArgs(statefulSet, userOverlay, "false"); err != nil {
		return &ctrl.Result{}, err
	} else {
		updateNeeded = updateCmdArgs || updateNeeded
	}
	var hashVal string
	if userOverlay != nil && userOverlay.key != "" {
		hashVal = hash.HashString(userOverlay.configMap.Data[userOverlay.key])
	}
	updateNeeded = updateStatefulSetAnnotations(statefulSet, "checksum/overlayConfig", hashVal) || updateNeeded
	updateNeeded = applyOverlayConfigVolume(userOverlay, &statefulSet.Spec.Template.Spec) || updateNeeded

	externalArtifactsUpd, err := applyExternalArtifactsDownload(ispn, &statefulSet.Spec.Template.Spec)
	if err != nil {
		return &ctrl.Result{}, err
	}
	updateNeeded = externalArtifactsUpd || updateNeeded
	updateNeeded = applyExternalDependenciesVolume(ispn, &statefulSet.Spec.Template.Spec) || updateNeeded

	// Validate identities Secret name changes
	if secretName, secretIndex := findSecretInVolume(&statefulSet.Spec.Template.Spec, IdentitiesVolumeName); secretIndex >= 0 && secretName != ispn.GetSecretName() {
		// Update new Secret name inside StatefulSet.Spec.Template
		statefulSet.Spec.Template.Spec.Volumes[secretIndex].Secret.SecretName = ispn.GetSecretName()
		statefulSet.Spec.Template.Annotations["updateDate"] = time.Now().String()
		updateNeeded = true
	}

	if ispn.IsAuthenticationEnabled() {
		if AddVolumeForUserAuthentication(ispn, spec) {
			if userSecret == nil {
				return &ctrl.Result{}, fmt.Errorf("user secret is nil. Requeueing")
			}
			ispnContainer.Env = append(ispnContainer.Env,
				corev1.EnvVar{Name: "IDENTITIES_HASH", Value: hash.HashByte(userSecret.Data[consts.ServerIdentitiesFilename])},
			)
			updateNeeded = true
		} else {
			// Validate Secret changes (by the hash of the identities.yaml key value)
			updateNeeded = updateStatefulSetEnv(statefulSet, "IDENTITIES_HASH", hash.HashByte(userSecret.Data[consts.ServerIdentitiesFilename])) || updateNeeded
		}
	}

	if ispn.IsEncryptionEnabled() {
		AddVolumesForEncryption(ispn, spec)
		if keystoreSecret == nil {
			// ispn, has been modified in the while, keystore
			// can't be nil if encryption is enabled
			return &reconcile.Result{}, fmt.Errorf("keystoreSecret is nil with encryption enabled")
		}
		updateNeeded = updateStatefulSetEnv(statefulSet, "KEYSTORE_HASH", hash.HashMap(keystoreSecret.Data)) || updateNeeded

		if ispn.IsClientCertEnabled() {
			if trustSecret == nil {
				// ispn, has been modified in the while, keystore
				// can't be nil if encryption is enabled
				return &reconcile.Result{}, fmt.Errorf("trustSecret is nil with encryption enabled")
			}
			updateNeeded = updateStatefulSetEnv(statefulSet, "TRUSTSTORE_HASH", hash.HashMap(trustSecret.Data)) || updateNeeded
		}
	}

	// Validate extra Java options changes
	if updateStatefulSetEnv(statefulSet, "EXTRA_JAVA_OPTIONS", ispnContr.ExtraJvmOpts) {
		updateStatefulSetEnv(statefulSet, "JAVA_OPTIONS", ispn.GetJavaOptions())
		updateNeeded = true
	}
	if updateStatefulSetEnv(statefulSet, "CLI_JAVA_OPTIONS", ispnContr.CliExtraJvmOpts) {
		updateNeeded = true
	}

	if updateNeeded {
		r.reqLogger.Info("updateNeeded")
		// If updating the parameters results in a rolling upgrade, we can update the labels here too
		if rollingUpgrade {
			labelsForPod := ispn.PodLabels()
			labelsForPod[consts.StatefulSetPodLabel] = ispn.GetStatefulSetName()
			statefulSet.Spec.Template.Labels = labelsForPod
		}
		err := r.Client.Update(r.ctx, statefulSet)
		if err != nil {
			r.reqLogger.Error(err, "failed to update StatefulSet", "StatefulSet.Name", statefulSet.Name)
			return &ctrl.Result{}, err
		}
		// Spec updated - return and requeue
		return &ctrl.Result{Requeue: true}, nil
	}
	return nil, nil
}

func updateStatefulSetEnv(statefulSet *appsv1.StatefulSet, envName, newValue string) bool {
	ispnContainer := GetContainer(InfinispanContainer, &statefulSet.Spec.Template.Spec)
	env := &ispnContainer.Env
	envIndex := kube.GetEnvVarIndex(envName, env)
	if envIndex < 0 {
		// The env variable previously didn't exist, so append newValue to the end of the []EnvVar
		*env = append(*env, corev1.EnvVar{
			Name:  envName,
			Value: newValue,
		})
		statefulSet.Spec.Template.Annotations["updateDate"] = time.Now().String()
		return true
	}
	prevEnvValue := (*env)[envIndex].Value
	if prevEnvValue != newValue {
		(*env)[envIndex].Value = newValue
		statefulSet.Spec.Template.Annotations["updateDate"] = time.Now().String()
		return true
	}
	return false
}

func resolveStatefulSetIstioAnnotations(m *infinispanv1.Infinispan, statefulSet *appsv1.StatefulSet, reqLogger logr.Logger) {
	/* Process custom 'x-site' annotations. Example how to add 'x-site' annotations into StatefulSet:
	          apiVersion: infinispan.org/v1
	          kind: Infinispan
	            name: infinispan-dg
	            namespace: infinispan
			  spec:
				service:
				  sites: ## x-site configuration
					local:
					  expose:
						annotations:
						  traffic.sidecar.istio.io/excludeInboundPorts: 8888,11223,7900
						  traffic.sidecar.istio.io/excludeOutboundPorts: 8888,11223,7900
	*/
	sfAnnotations := map[string]string{}
	if m.Spec.Service.Sites != nil && m.Spec.Service.Sites.Local.Expose.Annotations != nil {
		reqLogger.Info("Custom StatefulSet annotations has been detected", "m.Spec.Service.Sites.Local.Expose.Annotations", m.Spec.Service.Sites.Local.Expose.Annotations)
		for k, v := range m.Spec.Service.Sites.Local.Expose.Annotations {
			sfAnnotations[k] = v
		}
	}
	sfAnnotations["updateDate"] = time.Now().String()

	annotationIstioExcludeInboundPortsValue := sfAnnotations[consts.AnnotationIstioExcludeInboundPorts]
	if len(annotationIstioExcludeInboundPortsValue) > 0 {
		sfAnnotations[consts.AnnotationIstioExcludeInboundPorts] = annotationIstioExcludeInboundPortsValue
	}
	annotationIstioExcludeOutboundPortsValue := sfAnnotations[consts.AnnotationIstioExcludeOutboundPorts]
	if len(annotationIstioExcludeOutboundPortsValue) > 0 {
		sfAnnotations[consts.AnnotationIstioExcludeOutboundPorts] = annotationIstioExcludeOutboundPortsValue
	}

	statefulSet.Spec.Template.Annotations = sfAnnotations
}

func updateStatefulSetAnnotations(statefulSet *appsv1.StatefulSet, name, value string) bool {
	// Annotation has non-empty value
	if value != "" {
		// map doesn't exists, must be created
		if statefulSet.Annotations == nil {
			statefulSet.Annotations = make(map[string]string)
		}
		if statefulSet.Annotations[name] != value {
			statefulSet.Annotations[name] = value
			statefulSet.Spec.Template.Annotations["updateDate"] = time.Now().String()
			return true
		}
	} else {
		// Annotation doesn't exist
		if statefulSet.Annotations == nil || statefulSet.Annotations[name] == "" {
			return false
		}
		// delete it
		delete(statefulSet.Annotations, name)
		return true
	}
	return false
}

func findSecretInVolume(pod *corev1.PodSpec, volumeName string) (string, int) {
	for i, volumes := range pod.Volumes {
		if volumes.Secret != nil && volumes.Name == volumeName {
			return volumes.Secret.SecretName, i
		}
	}
	return "", -1
}

// UpdateFn can contains logic required for Infinispan CR update.
// Mutations (Infinispan CR Spec and Status updates) are only possible in this function.
// All others updates outside this functions will be skipped.
type UpdateFn func()

func (r *infinispanRequest) update(update UpdateFn, ignoreNotFound ...bool) error {
	ispn := r.infinispan
	_, err := kube.CreateOrPatch(r.ctx, r.Client, ispn, func() error {
		if ispn.CreationTimestamp.IsZero() || ispn.GetDeletionTimestamp() != nil {
			return errors.NewNotFound(schema.ParseGroupResource("infinispan.infinispan.org"), ispn.Name)
		}
		if update != nil {
			update()
		}
		return nil
	})
	if len(ignoreNotFound) == 0 || (len(ignoreNotFound) > 0 && ignoreNotFound[0]) && errors.IsNotFound(err) {
		return nil
	}
	return err
}

func (reconciler *InfinispanReconciler) isTypeSupported(kind string) bool {
	return reconciler.supportedTypes[kind].GroupVersionSupported
}

func (r *infinispanRequest) reconcileCrossSiteReplication() (*ctrl.Result, error) {
	var gossipRouterTLSSecret *corev1.Secret
	ispn := r.infinispan

	if ispn.IsSiteTLSEnabled() {
		// If TLS is enabled, wait for keystore secrets.
		// Keystore for Gossip Router
		gossipRouterTLSSecret = &corev1.Secret{}
		if result, err := kube.LookupResource(ispn.GetSiteRouterSecretName(), ispn.Namespace, gossipRouterTLSSecret, r.infinispan, r.Client, r.reqLogger, r.eventRec, r.ctx); result != nil {
			return result, err
		}

		// Keystore for Infinispan pods (JGroups)
		transportTLSSecret := &corev1.Secret{}
		if result, err := kube.LookupResource(ispn.GetSiteTransportSecretName(), ispn.Namespace, transportTLSSecret, r.infinispan, r.Client, r.reqLogger, r.eventRec, r.ctx); result != nil {
			return result, err
		}
	}

	// remove old deployment to change the deployment name
	// required for upgrades
	oldRouterDeployment := &appsv1.Deployment{
		ObjectMeta: metav1.ObjectMeta{
			Name:      fmt.Sprintf("%s-tunnel", ispn.Name),
			Namespace: ispn.Namespace,
		},
	}
	if err := r.Client.Delete(r.ctx, oldRouterDeployment); err != nil && !errors.IsNotFound(err) {
		return &reconcile.Result{}, err
	}

	routerDeployment := &appsv1.Deployment{
		ObjectMeta: metav1.ObjectMeta{
			Name:      ispn.GetGossipRouterDeploymentName(),
			Namespace: ispn.Namespace,
		},
	}
	result, err := controllerutil.CreateOrUpdate(r.ctx, r.Client, routerDeployment, func() error {
		router, err := r.GetGossipRouterDeployment(ispn, gossipRouterTLSSecret)
		if err != nil {
			return err
		}
		routerDeployment.Spec = router.Spec
		routerDeployment.Labels = router.Labels
		if routerDeployment.CreationTimestamp.IsZero() {
			return controllerutil.SetControllerReference(r.infinispan, routerDeployment, r.scheme)
		}
		return nil
	})

	if err != nil {
		if errors.IsConflict(err) {
			return &reconcile.Result{Requeue: true}, nil
		} else {
			r.reqLogger.Error(err, "Failed to configure Cross-Site Deployment")
			return &reconcile.Result{}, err
		}
	}
	if result != controllerutil.OperationResultNone {
		r.reqLogger.Info(fmt.Sprintf("Cross-site deployment '%s' %s", routerDeployment.Name, string(result)))
	}

	gossipRouterPods, err := GossipRouterPodList(ispn, r.kubernetes, r.ctx)
	if err != nil {
		r.reqLogger.Error(err, "Failed to fetch Gossip Router pod")
		return &reconcile.Result{}, err
	}
	if len(gossipRouterPods.Items) == 0 || !kube.AreAllPodsReady(gossipRouterPods) {
		if ispn.Spec.Replicas == 0 {
			// shutdown request, ignore
			return nil, r.update(func() {
				r.infinispan.SetCondition(infinispanv1.ConditionGossipRouterReady, metav1.ConditionFalse, "Shutdown Requested")
			})
		}
		return &reconcile.Result{}, r.update(func() {
			r.infinispan.SetCondition(infinispanv1.ConditionGossipRouterReady, metav1.ConditionFalse, "Gossip Router pod not ready")
		})
	}
	if err = r.update(func() {
		r.infinispan.SetCondition(infinispanv1.ConditionGossipRouterReady, metav1.ConditionTrue, "")
	}); err != nil {
		r.reqLogger.Error(err, "Failed to set Gossip Router pod condition")
		return &reconcile.Result{}, err
	}
	return nil, nil
}

// GossipRouterPodList returns a list of pods where JGroups Gossip Router is running
func GossipRouterPodList(infinispan *infinispanv1.Infinispan, kube *kube.Kubernetes, ctx context.Context) (*corev1.PodList, error) {
	podList := &corev1.PodList{}
	return podList, kube.ResourcesList(infinispan.Namespace, infinispan.GossipRouterPodSelectorLabels(), podList, ctx)
}

func buildStartupArgs(userOverlay *userOverlay, zeroCapacity string) []string {
	var args strings.Builder

	// Preallocate a buffer to speed up string building (saves code from growing the memory dynamically)
	args.Grow(110)
	args.WriteString("-Dinfinispan.zero-capacity-node=")
	args.WriteString(zeroCapacity)

	// Check if the user defined a custom log4j config
	args.WriteString(" -l ")
	if userOverlay != nil && userOverlay.log4j {
		args.WriteString("user/log4j.xml")
	} else {
		args.WriteString(OperatorConfMountPath)
		args.WriteString("/log4j.xml")
	}

	// Apply Operator user config
	args.WriteString(" -c operator/infinispan-base.xml")
	// Apply user custom config
	if userOverlay != nil && userOverlay.key != "" {
		args.WriteString(" -c user/")
		args.WriteString(userOverlay.key)
	}
	// Apply Operator Admin config
	args.WriteString(" -c operator/infinispan-admin.xml")

	return strings.Fields(args.String())
}

func updateStartupArgs(statefulSet *appsv1.StatefulSet, userOverlay *userOverlay, zeroCapacity string) (bool, error) {
	newArgs := buildStartupArgs(userOverlay, zeroCapacity)
	ispnContainer := GetContainer(InfinispanContainer, &statefulSet.Spec.Template.Spec)
	if len(newArgs) == len(ispnContainer.Args) {
		var changed bool
		for i := range newArgs {
			if newArgs[i] != ispnContainer.Args[i] {
				changed = true
				break
			}
		}
		if !changed {
			return false, nil
		}
	}
	ispnContainer.Args = newArgs
	return true, nil
}

func applyOverlayConfigVolume(userOverlay *userOverlay, spec *corev1.PodSpec) bool {
	volumes := &spec.Volumes
	volumeMounts := &GetContainer(InfinispanContainer, spec).VolumeMounts
	volumePosition := findVolume(*volumes, UserConfVolumeName)
	if userOverlay != nil {
		configMap := userOverlay.configMap
		// Add the overlay volume if needed
		if volumePosition < 0 {
			*volumeMounts = append(*volumeMounts, corev1.VolumeMount{Name: UserConfVolumeName, MountPath: OverlayConfigMountPath})
			*volumes = append(*volumes, corev1.Volume{
				Name: UserConfVolumeName,
				VolumeSource: corev1.VolumeSource{
					ConfigMap: &corev1.ConfigMapVolumeSource{
						LocalObjectReference: corev1.LocalObjectReference{
							Name: configMap.Name}}}})
			return true
		} else {
			// Update the overlay volume if needed
			if (*volumes)[volumePosition].VolumeSource.ConfigMap.Name != configMap.Name {
				(*volumes)[volumePosition].VolumeSource.ConfigMap.Name = configMap.Name
				return true
			}
		}
	}
	// Delete overlay volume mount if no more needed
	if userOverlay == nil && volumePosition >= 0 {
		volumeMountPosition := findVolumeMount(*volumeMounts, UserConfVolumeName)
		*volumes = append(spec.Volumes[:volumePosition], spec.Volumes[volumePosition+1:]...)
		*volumeMounts = append((*volumeMounts)[:volumeMountPosition], (*volumeMounts)[volumeMountPosition+1:]...)
		return true
	}
	return false
}<|MERGE_RESOLUTION|>--- conflicted
+++ resolved
@@ -348,15 +348,11 @@
 		reqLogger.Info("Configuring the StatefulSet")
 
 		// Define a new StatefulSet
-<<<<<<< HEAD
-		statefulSet, err = r.statefulSetForInfinispan(adminSecret, userSecret, keystoreSecret, trustSecret, configMap, overlayConfigMap, overlayConfigMapKey, overlayLog4jConfig)
+		statefulSet, err = r.statefulSetForInfinispan(adminSecret, userSecret, keystoreSecret, trustSecret, configMap, userOverlay)
 		resolveStatefulSetIstioAnnotations(infinispan, statefulSet, reqLogger)
 		reqLogger.Info("Resolved StatefulSet Istio annotations", "StatefulSet.Spec.Template.Annotations", statefulSet.Spec.Template.Annotations)
 
-=======
-		statefulSet, err = r.statefulSetForInfinispan(adminSecret, userSecret, keystoreSecret, trustSecret, configMap, userOverlay)
->>>>>>> c6d4fec6
-		if err != nil {
+  	if err != nil {
 			reqLogger.Error(err, "failed to configure new StatefulSet")
 			return ctrl.Result{}, err
 		}
