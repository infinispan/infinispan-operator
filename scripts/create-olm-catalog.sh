#!/usr/bin/env bash
set -e

CATALOG_DIR=infinispan-olm-catalog
DOCKERFILE=${CATALOG_DIR}.Dockerfile
CATALOG=${CATALOG_DIR}/catalog.yaml

BUNDLE_IMGS="${BUNDLE_IMG}"
# Define existing bundle images required in the catalog
<<<<<<< HEAD
for version in v2.2.5 v2.3.0 v2.3.1 v2.3.2 v2.3.3 v2.3.4 v2.3.5 v2.3.6 v2.3.7; do
=======
for version in v2.3.0 v2.3.1 v2.3.2 v2.3.3 v2.3.4 v2.3.5 v2.3.6 v2.3.7 v2.4.0 v2.4.1 v2.4.2; do
>>>>>>> 8732a625
  BUNDLE_IMGS="${BUNDLE_IMGS} quay.io/operatorhubio/infinispan:$version"
done

rm -rf ${CATALOG_DIR}
mkdir ${CATALOG_DIR}

# Define OLM update graph
cat <<EOF >> ${CATALOG}
---
schema: olm.package
name: infinispan
defaultChannel: stable
---
schema: olm.channel
name: stable
package: infinispan
entries:
  - name: infinispan-operator.v2.4.3
    replaces: infinispan-operator.v2.4.2
  - name: infinispan-operator.v2.4.2
    replaces: infinispan-operator.v2.4.1
  - name: infinispan-operator.v2.4.1
    replaces: infinispan-operator.v2.4.0
  - name: infinispan-operator.v2.4.0
    replaces: infinispan-operator.v2.3.7
  - name: infinispan-operator.v2.3.7
    replaces: infinispan-operator.v2.3.6
  - name: infinispan-operator.v2.3.6
    replaces: infinispan-operator.v2.3.5
  - name: infinispan-operator.v2.3.5
    replaces: infinispan-operator.v2.3.4
  - name: infinispan-operator.v2.3.4
    replaces: infinispan-operator.v2.3.3
  - name: infinispan-operator.v2.3.3
    replaces: infinispan-operator.v2.3.2
  - name: infinispan-operator.v2.3.2
    replaces: infinispan-operator.v2.3.1
  - name: infinispan-operator.v2.3.1
    replaces: infinispan-operator.v2.3.0
  - name: infinispan-operator.v2.3.0
    replaces: infinispan-operator.v2.2.5
---
schema: olm.channel
name: 2.3.x
package: infinispan
entries:
- name: infinispan-operator.v2.3.8
  replaces: infinispan-operator.v2.3.7
- name: infinispan-operator.v2.3.7
  replaces: infinispan-operator.v2.3.6
- name: infinispan-operator.v2.3.6
  replaces: infinispan-operator.v2.3.5
- name: infinispan-operator.v2.3.5
  replaces: infinispan-operator.v2.3.4
- name: infinispan-operator.v2.3.4
  replaces: infinispan-operator.v2.3.3
- name: infinispan-operator.v2.3.3
  replaces: infinispan-operator.v2.3.2
- name: infinispan-operator.v2.3.2
  replaces: infinispan-operator.v2.3.1
- name: infinispan-operator.v2.3.1
  replaces: infinispan-operator.v2.3.0
- name: infinispan-operator.v2.3.0
  replaces: infinispan-operator.v2.2.5
EOF

${OPM} render --use-http -o yaml ${BUNDLE_IMGS} >> ${CATALOG}

${OPM} validate ${CATALOG_DIR}
${OPM} generate dockerfile ${CATALOG_DIR}
${CONTAINER_TOOL} build -f ${DOCKERFILE} -t ${CATALOG_IMG} .

rm -rf ${DOCKERFILE}<|MERGE_RESOLUTION|>--- conflicted
+++ resolved
@@ -7,11 +7,7 @@
 
 BUNDLE_IMGS="${BUNDLE_IMG}"
 # Define existing bundle images required in the catalog
-<<<<<<< HEAD
-for version in v2.2.5 v2.3.0 v2.3.1 v2.3.2 v2.3.3 v2.3.4 v2.3.5 v2.3.6 v2.3.7; do
-=======
 for version in v2.3.0 v2.3.1 v2.3.2 v2.3.3 v2.3.4 v2.3.5 v2.3.6 v2.3.7 v2.4.0 v2.4.1 v2.4.2; do
->>>>>>> 8732a625
   BUNDLE_IMGS="${BUNDLE_IMGS} quay.io/operatorhubio/infinispan:$version"
 done
 
