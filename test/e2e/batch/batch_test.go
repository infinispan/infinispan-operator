package batch

import (
	"context"
	"fmt"
	"os"
	"strings"
	"testing"
	"time"

	"github.com/iancoleman/strcase"
	v1 "github.com/infinispan/infinispan-operator/api/v1"
	v2 "github.com/infinispan/infinispan-operator/api/v2alpha1"
	batchCtrl "github.com/infinispan/infinispan-operator/controllers"
	ispnClient "github.com/infinispan/infinispan-operator/pkg/infinispan/client"
	"github.com/infinispan/infinispan-operator/pkg/infinispan/client/api"
	tutils "github.com/infinispan/infinispan-operator/test/e2e/utils"
	batchv1 "k8s.io/api/batch/v1"
	corev1 "k8s.io/api/core/v1"
	metav1 "k8s.io/apimachinery/pkg/apis/meta/v1"
	"k8s.io/apimachinery/pkg/util/wait"
	"k8s.io/utils/pointer"
)

var (
	ctx      = context.Background()
	testKube = tutils.NewTestKubernetes(os.Getenv("TESTING_CONTEXT"))
	helper   = NewBatchHelper(testKube)
)

func TestMain(m *testing.M) {
	tutils.RunOperator(m, testKube)
}

func TestBatchInlineConfig(t *testing.T) {
	t.Parallel()
	defer testKube.CleanNamespaceAndLogOnPanic(t, tutils.Namespace)

	infinispan := createCluster(t)
	testBatchInlineConfig(t, infinispan)
}

func testBatchInlineConfig(t *testing.T, infinispan *v1.Infinispan) {
	name := infinispan.Name
	batchScript := batchString()
	batch := helper.CreateBatch(t, name, name, &batchScript, nil)

	helper.WaitForValidBatchPhase(name, v2.BatchSucceeded)

	httpClient := tutils.HTTPClientForCluster(infinispan, testKube)
	ispn := ispnClient.New(httpClient)
	assertCacheExists("batch-cache", ispn)
	assertCounterExists("batch-counter", ispn)
	testKube.DeleteBatch(batch)
	waitForK8sResourceCleanup(name)
}

func TestBatchConfigMap(t *testing.T) {
	t.Parallel()
	defer testKube.CleanNamespaceAndLogOnPanic(t, tutils.Namespace)
<<<<<<< HEAD

	infinispan := createCluster(t)

=======

	infinispan := createCluster(t)

>>>>>>> c3db50df
	configMapName := infinispan.Name + "-cm"
	configMap := &corev1.ConfigMap{
		ObjectMeta: metav1.ObjectMeta{
			Name:      configMapName,
			Namespace: infinispan.Namespace,
		},
		Data: map[string]string{
			batchCtrl.BatchFilename: batchString(),
		},
	}

	testKube.CreateConfigMap(configMap)
	defer testKube.DeleteConfigMap(configMap)

	batch := helper.CreateBatch(t, infinispan.Name, infinispan.Name, nil, &configMapName)

	helper.WaitForValidBatchPhase(infinispan.Name, v2.BatchSucceeded)
	testKube.DeleteBatch(batch)
	waitForK8sResourceCleanup(infinispan.Name)

	httpClient := tutils.HTTPClientForCluster(infinispan, testKube)
	ispn := ispnClient.New(httpClient)
	assertCacheExists("batch-cache", ispn)
	assertCounterExists("batch-counter", ispn)
}

func TestBatchNoConfigOrConfigMap(t *testing.T) {
	t.Parallel()
	name := strcase.ToKebab(t.Name())
	helper.CreateBatch(t, name, "doesn't exist", nil, nil)

	batch := helper.WaitForValidBatchPhase(name, v2.BatchFailed)
	if batch.Status.Reason != "'Spec.config' OR 'spec.ConfigMap' must be configured" {
		panic(fmt.Errorf("Unexpected 'Status.Reason': %s", batch.Status.Reason))
	}
	testKube.DeleteBatch(batch)
	waitForK8sResourceCleanup(name)
}

func TestBatchConfigAndConfigMap(t *testing.T) {
	t.Parallel()
	name := strcase.ToKebab(t.Name())
	helper.CreateBatch(t, name, "doesn't exist", pointer.StringPtr("Config"), pointer.StringPtr("ConfigMap"))

	batch := helper.WaitForValidBatchPhase(name, v2.BatchFailed)
	if batch.Status.Reason != "at most one of ['Spec.config', 'spec.ConfigMap'] must be configured" {
		panic(fmt.Errorf("Unexpected 'Status.Reason': %s", batch.Status.Reason))
	}
	testKube.DeleteBatch(batch)
	waitForK8sResourceCleanup(name)
}

func TestBatchFail(t *testing.T) {
	t.Parallel()
	defer testKube.CleanNamespaceAndLogOnPanic(t, tutils.Namespace)

<<<<<<< HEAD
	name := strcase.ToKebab(t.Name())

	createCluster(t)

	batchScript := "SOME INVALID BATCH CMD!"
	batch := helper.CreateBatch(t, name, name, &batchScript, nil)
=======
	infinispan := createCluster(t)

	batchScript := "SOME INVALID BATCH CMD!"
	batch := helper.CreateBatch(t, infinispan.Name, infinispan.Name, &batchScript, nil)
>>>>>>> c3db50df

	helper.WaitForValidBatchPhase(infinispan.Name, v2.BatchFailed)
	testKube.DeleteBatch(batch)
	waitForK8sResourceCleanup(infinispan.Name)
}

func batchString() string {
	batchScript := `create cache --template=org.infinispan.DIST_SYNC batch-cache
	create counter --concurrency-level=1 --initial-value=5 --storage=VOLATILE --type=weak batch-counter`
	return strings.ReplaceAll(batchScript, "\t", "")
}

<<<<<<< HEAD
func httpClient(infinispan *v1.Infinispan) tutils.HTTPClient {
	user := consts.DefaultDeveloperUser
	password, err := users.UserPassword(user, infinispan.GetSecretName(), tutils.Namespace, testKube.Kubernetes, context.TODO())
	tutils.ExpectNoError(err)
	protocol := testKube.GetSchemaForRest(infinispan)
	return tutils.NewHTTPClient(user, password, protocol)
}

func cachesURL(cacheName, hostAddr string) string {
	return fmt.Sprintf("%v/rest/v2/caches/%s", hostAddr, cacheName)
}

func countersURL(counterName, hostAddr string) string {
	return fmt.Sprintf("%v/rest/v2/counters/%s", hostAddr, counterName)
}

func hostAddr(client tutils.HTTPClient, infinispan *v1.Infinispan) string {
	return testKube.WaitForExternalService(infinispan, tutils.RouteTimeout, client)
}

=======
>>>>>>> c3db50df
func createCluster(t *testing.T) *v1.Infinispan {
	infinispan := tutils.DefaultSpec(t, testKube)
	testKube.Create(infinispan)
	testKube.WaitForInfinispanPods(1, tutils.SinglePodTimeout, infinispan.Name, tutils.Namespace)
	return infinispan
}

func waitForK8sResourceCleanup(name string) {
	// Ensure that the created Job has completed and has been removed
	err := wait.Poll(10*time.Millisecond, tutils.TestTimeout, func() (bool, error) {
		return !testKube.AssertK8ResourceExists(name, tutils.Namespace, &batchv1.Job{}), nil
	})
	tutils.ExpectNoError(err)

	// If no Job pods available, then the pods have been garbage collected
	err = wait.Poll(tutils.DefaultPollPeriod, tutils.TestTimeout, func() (bool, error) {
		_, e := batchCtrl.GetJobPodName(name, tutils.Namespace, testKube.Kubernetes.Client, ctx)
		return e != nil, nil
	})
	tutils.ExpectNoError(err)
}

func assertCacheExists(cacheName string, i api.Infinispan) {
	exists, err := i.Cache(cacheName).Exists()
	tutils.ExpectNoError(err)
	if !exists {
		panic(fmt.Sprintf("Caches %s does not exist", cacheName))
	}
}

func assertCounterExists(cacheName string, i api.Infinispan) {
	// TODO once Counters added to API
	// exists, err :=
	// tutils.ExpectNoError(err)
	// if !exists {
	// 	panic(fmt.Sprintf("Caches %s does not exist", cacheName))
	// }
}<|MERGE_RESOLUTION|>--- conflicted
+++ resolved
@@ -58,15 +58,9 @@
 func TestBatchConfigMap(t *testing.T) {
 	t.Parallel()
 	defer testKube.CleanNamespaceAndLogOnPanic(t, tutils.Namespace)
-<<<<<<< HEAD
 
 	infinispan := createCluster(t)
 
-=======
-
-	infinispan := createCluster(t)
-
->>>>>>> c3db50df
 	configMapName := infinispan.Name + "-cm"
 	configMap := &corev1.ConfigMap{
 		ObjectMeta: metav1.ObjectMeta{
@@ -123,19 +117,10 @@
 	t.Parallel()
 	defer testKube.CleanNamespaceAndLogOnPanic(t, tutils.Namespace)
 
-<<<<<<< HEAD
-	name := strcase.ToKebab(t.Name())
-
-	createCluster(t)
-
-	batchScript := "SOME INVALID BATCH CMD!"
-	batch := helper.CreateBatch(t, name, name, &batchScript, nil)
-=======
 	infinispan := createCluster(t)
 
 	batchScript := "SOME INVALID BATCH CMD!"
 	batch := helper.CreateBatch(t, infinispan.Name, infinispan.Name, &batchScript, nil)
->>>>>>> c3db50df
 
 	helper.WaitForValidBatchPhase(infinispan.Name, v2.BatchFailed)
 	testKube.DeleteBatch(batch)
@@ -148,29 +133,6 @@
 	return strings.ReplaceAll(batchScript, "\t", "")
 }
 
-<<<<<<< HEAD
-func httpClient(infinispan *v1.Infinispan) tutils.HTTPClient {
-	user := consts.DefaultDeveloperUser
-	password, err := users.UserPassword(user, infinispan.GetSecretName(), tutils.Namespace, testKube.Kubernetes, context.TODO())
-	tutils.ExpectNoError(err)
-	protocol := testKube.GetSchemaForRest(infinispan)
-	return tutils.NewHTTPClient(user, password, protocol)
-}
-
-func cachesURL(cacheName, hostAddr string) string {
-	return fmt.Sprintf("%v/rest/v2/caches/%s", hostAddr, cacheName)
-}
-
-func countersURL(counterName, hostAddr string) string {
-	return fmt.Sprintf("%v/rest/v2/counters/%s", hostAddr, counterName)
-}
-
-func hostAddr(client tutils.HTTPClient, infinispan *v1.Infinispan) string {
-	return testKube.WaitForExternalService(infinispan, tutils.RouteTimeout, client)
-}
-
-=======
->>>>>>> c3db50df
 func createCluster(t *testing.T) *v1.Infinispan {
 	infinispan := tutils.DefaultSpec(t, testKube)
 	testKube.Create(infinispan)
