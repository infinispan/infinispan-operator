package hotrod_rolling_upgrade

import (
	"context"
	"fmt"
	"os"
	"strconv"
	"testing"
	"time"

	"github.com/blang/semver"
	ispnv1 "github.com/infinispan/infinispan-operator/api/v1"
	"github.com/infinispan/infinispan-operator/pkg/infinispan/version"
	"github.com/infinispan/infinispan-operator/pkg/mime"
	tutils "github.com/infinispan/infinispan-operator/test/e2e/utils"
	coreos "github.com/operator-framework/api/pkg/operators/v1alpha1"
	"github.com/stretchr/testify/assert"
	corev1 "k8s.io/api/core/v1"
	metav1 "k8s.io/apimachinery/pkg/apis/meta/v1"
)

const IndexedCacheName = "IndexedCache"

var (
	ctx              = context.TODO()
	conditionTimeout = 2 * tutils.ConditionWaitTimeout
	testKube         = tutils.NewTestKubernetes(os.Getenv("TESTING_CONTEXT"))
)

func TestMain(t *testing.M) {
	code := t.Run()
	os.Exit(code)
}

func TestRollingUpgrade(t *testing.T) {
	olm := testKube.OLMTestEnv()
	olm.PrintManifest()
	sourceChannel := olm.SourceChannel
	targetChannel := olm.TargetChannel

	testKube.NewNamespace(tutils.Namespace)
	sub := &coreos.Subscription{
		TypeMeta: metav1.TypeMeta{
			APIVersion: coreos.SubscriptionCRDAPIVersion,
			Kind:       coreos.SubscriptionKind,
		},
		ObjectMeta: metav1.ObjectMeta{
			Name:      olm.SubName,
			Namespace: olm.SubNamespace,
		},
		Spec: &coreos.SubscriptionSpec{
			Channel:                olm.SourceChannel.Name,
			CatalogSource:          olm.CatalogSource,
			CatalogSourceNamespace: olm.CatalogSourceNamespace,
			InstallPlanApproval:    coreos.ApprovalManual,
			Package:                olm.SubPackage,
			StartingCSV:            olm.SubStartingCSV,
			Config: coreos.SubscriptionConfig{
				Env: []corev1.EnvVar{
					{Name: "THREAD_DUMP_PRE_STOP", Value: "TRUE"},
				},
			},
		},
	}

	defer testKube.CleanupOLMTest(t, tutils.TestName(t), olm.SubName, olm.SubNamespace, olm.SubPackage)
	testKube.CreateSubscriptionAndApproveInitialVersion(olm, sub)

	replicas := 2
	entriesPerCache := 100
	spec := tutils.DefaultSpec(t, testKube, func(i *ispnv1.Infinispan) {
		i.Spec.Replicas = int32(replicas)
		i.Spec.Container.CPU = "1000m"
		i.Spec.Service.Container.EphemeralStorage = false
		i.Spec.Upgrades = &ispnv1.InfinispanUpgradesSpec{
			Type: ispnv1.UpgradeTypeHotRodRolling,
		}
		i.Spec.Security.Authorization = &ispnv1.Authorization{
			Enabled: true,
		}
	})
	// Explicitly reset the Version so that it will be set by the Operator webhook
	spec.Spec.Version = ""

	testKube.Create(spec)
	testKube.WaitForInfinispanPods(replicas, tutils.SinglePodTimeout, spec.Name, tutils.Namespace)
	spec = testKube.WaitForInfinispanCondition(spec.Name, tutils.Namespace, ispnv1.ConditionWellFormed)
	versionManager := testKube.VersionManagerFromCSV(sub)
	client := tutils.HTTPClientForClusterWithVersionManager(spec, testKube, versionManager)

	// Create caches
	createCache("textCache", mime.TextPlain, client)
	createCache("jsonCache", mime.ApplicationJson, client)
	createCache("javaCache", mime.ApplicationJavaObject, client)

	// Add data to some caches
	addData("textCache", entriesPerCache, client)

	// Upgrade the Subscription channel if required
	if sourceChannel != targetChannel {
		testKube.UpdateSubscriptionChannel(targetChannel.Name, sub)
	}

	clusterCounter := 0
	newStatefulSetName := spec.Name

	// Approve InstallPlans and verify cluster state on each upgrade until the most recent CSV has been reached
	for testKube.Subscription(sub); sub.Status.InstalledCSV != targetChannel.CurrentCSVName; {
		fmt.Printf("Installed csv: %s, Current CSV: %s\n", sub.Status.InstalledCSV, targetChannel.CurrentCSVName)
		ispnPreUpgrade := testKube.WaitForInfinispanConditionWithTimeout(spec.Name, spec.Namespace, ispnv1.ConditionWellFormed, conditionTimeout)
		testKube.WaitForSubscriptionState(coreos.SubscriptionStateUpgradePending, sub)
		testKube.ApproveInstallPlan(sub)

		testKube.WaitForSubscription(sub, func() bool {
			return sub.Status.InstalledCSV == sub.Status.CurrentCSV
		})
		testKube.WaitForCSVSucceeded(sub)
		// Operator does not start properly on the first attempt after the upgrade and is restarted
		// https://github.com/infinispan/infinispan-operator/issues/1719
		time.Sleep(time.Minute)

<<<<<<< HEAD
		operands := func() *version.Manager {
			testKube.SetRelatedImagesEnvs(sub)
			operandVersions := testKube.InstalledCSVEnv(ispnv1.OperatorOperandVersionEnvVarName, sub)
			if operandVersions == "" {
				panic(fmt.Sprintf("%s env empty, cannot continue", ispnv1.OperatorOperandVersionEnvVarName))
			}
			versionManager, err := version.ManagerFromJson(operandVersions)
			tutils.ExpectNoError(err)
			return versionManager
		}

=======
		versionManager = testKube.VersionManagerFromCSV(sub)
>>>>>>> 8732a625
		assertMigration := func(expectedImage string, isRollingUpgrade, indexedSupported bool) {
			if !isRollingUpgrade {
				clusterCounter++
				currentStatefulSetName := newStatefulSetName
				newStatefulSetName = fmt.Sprintf("%s-%d", spec.Name, clusterCounter)

				testKube.WaitForStateFulSet(newStatefulSetName, tutils.Namespace)
				testKube.WaitForStateFulSetRemoval(currentStatefulSetName, tutils.Namespace)
				testKube.WaitForInfinispanPodsCreatedBy(0, tutils.SinglePodTimeout, currentStatefulSetName, tutils.Namespace)
			}
			// Assert that the pods in the target StatefulSet are using the expected image
			targetPods := testKube.WaitForInfinispanPodsCreatedBy(replicas, tutils.SinglePodTimeout, newStatefulSetName, tutils.Namespace)
			for _, pod := range targetPods.Items {
				if pod.Spec.Containers[0].Image != expectedImage {
					panic(fmt.Errorf("upgraded image [%v] in Target StatefulSet Pod not equal desired cluster image [%v]", pod.Spec.Containers[0].Image, expectedImage))
				}
			}

			operand := tutils.Operand(spec.Spec.Version, versionManager)
			if !tutils.CheckExternalAddress(client, operand) {
				panic("Error contacting server")
			}

			// Check data
			assert.Equal(t, entriesPerCache, cacheSize("textCache", client))
			assert.Equal(t, 0, cacheSize("jsonCache", client))
			assert.Equal(t, 0, cacheSize("javaCache", client))

			if indexedSupported {
				assert.Equal(t, entriesPerCache, cacheSize(IndexedCacheName, client))
			}
		}

		if ispnPreUpgrade.Spec.Version == "" {
			relatedImageJdk := testKube.InstalledCSVEnv("RELATED_IMAGE_OPENJDK", sub)
			if relatedImageJdk != "" {
				// The latest Operator version still doesn't support multi-operand so check that the RELATED_IMAGE_OPENJDK
				// image has been installed on all pods
				assertMigration(relatedImageJdk, false, false)
				continue
			}

			// This is the first upgrade to an Operator with multi-operand support, so wait for the oldest Operand
			oldestOperand := versionManager.Oldest()
			ispnPreUpgrade = testKube.WaitForInfinispanState(spec.Name, spec.Namespace, func(i *ispnv1.Infinispan) bool {
				return i.IsConditionTrue(ispnv1.ConditionWellFormed) &&
					i.Status.Operand.Version == oldestOperand.Ref() &&
					i.Status.Operand.Image == oldestOperand.Image &&
					i.Status.Operand.Phase == ispnv1.OperandPhaseRunning
			})
			pods := &corev1.PodList{}
			err := testKube.Kubernetes.ResourcesList(tutils.Namespace, spec.PodSelectorLabels(), pods, ctx)
			tutils.ExpectNoError(err)
			for _, pod := range pods.Items {
				if pod.Spec.Containers[0].Image != oldestOperand.Image {
					panic(fmt.Errorf("upgraded image [%v] in Pod not equal desired cluster image [%v]", pod.Spec.Containers[0].Image, oldestOperand.Image))
				}
			}
		}

<<<<<<< HEAD
		versionManager := operands()
		latestOperand := versionManager.Latest()
		currentOperand, err := versionManager.WithRef(ispnPreUpgrade.Spec.Version)
=======
		latestOperand := versionManager.Latest()
		currentOperand, err := versionManager.WithRef(ispnPreUpgrade.Spec.Version)
		client = tutils.HTTPClientForClusterWithVersionManager(spec, testKube, versionManager)
>>>>>>> 8732a625
		tutils.ExpectNoError(err)
		if !currentOperand.EQ(latestOperand) {
			ispn := testKube.WaitForInfinispanConditionWithTimeout(spec.Name, tutils.Namespace, ispnv1.ConditionWellFormed, conditionTimeout)

			// ISPN-15651 Test migrating Indexed caches from 14.0.25.Final onwards
			indexSupported := latestOperand.GTE(version.Operand{UpstreamVersion: &semver.Version{Major: 14, Minor: 0, Patch: 25}})
			if indexSupported {
				createIndexedCache(entriesPerCache, client)
			}

			tutils.ExpectNoError(
				testKube.UpdateInfinispan(ispn, func() {
					ispn.Spec.Version = latestOperand.Ref()
					fmt.Printf("Upgrading Operand to %s\n", ispn.Spec.Version)
				}),
			)
			testKube.WaitForInfinispanPods(replicas, tutils.SinglePodTimeout, spec.Name, tutils.Namespace)
			testKube.WaitForInfinispanState(spec.Name, spec.Namespace, func(i *ispnv1.Infinispan) bool {
				return i.IsConditionTrue(ispnv1.ConditionWellFormed) &&
					i.Status.Operand.Version == latestOperand.Ref() &&
					i.Status.Operand.Image == latestOperand.Image &&
					i.Status.Operand.Phase == ispnv1.OperandPhaseRunning
			})
			lastOperand, err := versionManager.WithRef(ispnPreUpgrade.Status.Operand.Version)
			tutils.ExpectNoError(err)
			isRolling := latestOperand.CVE && lastOperand.UpstreamVersion.EQ(*latestOperand.UpstreamVersion)
			assertMigration(latestOperand.Image, isRolling, indexSupported)
		}
	}
}

func cacheSize(cacheName string, client tutils.HTTPClient) int {
	return tutils.NewCacheHelper(cacheName, client).Size()
}

func createCache(cacheName string, encoding mime.MimeType, client tutils.HTTPClient) {
	config := fmt.Sprintf("{\"distributed-cache\":{\"mode\":\"SYNC\",\"remote-timeout\": 60000,\"encoding\":{\"media-type\":\"%s\"}}}", encoding)
	tutils.NewCacheHelper(cacheName, client).Create(config, mime.ApplicationJson)
}

// addData Populates a cache with bounded parallelism
func addData(cacheName string, entries int, client tutils.HTTPClient) {
	cache := tutils.NewCacheHelper(cacheName, client)
	for i := 0; i < entries; i++ {
		data := strconv.Itoa(i)
		cache.Put(data, data, mime.TextPlain)
	}
	fmt.Printf("Populated cache %s with %d entries\n", cacheName, entries)
}

func createIndexedCache(entries int, client tutils.HTTPClient) {
<<<<<<< HEAD
=======
	cache := tutils.NewCacheHelper(IndexedCacheName, client)
	if cache.Exists() {
		fmt.Printf("Cache '%s' already exists", IndexedCacheName)
		return
	}
>>>>>>> 8732a625
	proto := `
package book_sample;

/* @Indexed */
message Book {
	/* @Field(store = Store.YES, analyze = Analyze.YES) */
	/* @Text(projectable = true) */
	optional string title = 1;

	/* @Text(projectable = true) */
	optional string description = 2;

	// no native Date type available in Protobuf
	optional int32 publicationYear = 3;

	repeated Author authors = 4;
}

message Author {
	optional string name = 1;
	optional string surname = 2;
}
`
	headers := map[string]string{
		"Content-Type": "application/x-www-form-urlencoded",
	}
	_, err := client.Post("rest/v2/caches/___protobuf_metadata/schema.proto", proto, headers)
	tutils.ExpectNoError(err)

	config := "{\"distributed-cache\":{\"encoding\":{\"media-type\":\"application/x-protostream\"},\"persistence\":{\"file-store\":{}},\"indexing\":{\"indexed-entities\":[\"book_sample.Book\"]}}}"
<<<<<<< HEAD
	cache := tutils.NewCacheHelper(IndexedCacheName, client)
=======
>>>>>>> 8732a625
	cache.Create(config, mime.ApplicationJson)
	for i := 0; i < entries; i++ {
		data := fmt.Sprintf("{\"_type\":\"book_sample.Book\",\"title\":\"book%d\"}", i)
		cache.Put(data, data, mime.ApplicationJson)
	}
	fmt.Printf("Populated cache %s with %d entries\n", IndexedCacheName, entries)
}<|MERGE_RESOLUTION|>--- conflicted
+++ resolved
@@ -119,21 +119,7 @@
 		// https://github.com/infinispan/infinispan-operator/issues/1719
 		time.Sleep(time.Minute)
 
-<<<<<<< HEAD
-		operands := func() *version.Manager {
-			testKube.SetRelatedImagesEnvs(sub)
-			operandVersions := testKube.InstalledCSVEnv(ispnv1.OperatorOperandVersionEnvVarName, sub)
-			if operandVersions == "" {
-				panic(fmt.Sprintf("%s env empty, cannot continue", ispnv1.OperatorOperandVersionEnvVarName))
-			}
-			versionManager, err := version.ManagerFromJson(operandVersions)
-			tutils.ExpectNoError(err)
-			return versionManager
-		}
-
-=======
 		versionManager = testKube.VersionManagerFromCSV(sub)
->>>>>>> 8732a625
 		assertMigration := func(expectedImage string, isRollingUpgrade, indexedSupported bool) {
 			if !isRollingUpgrade {
 				clusterCounter++
@@ -194,15 +180,9 @@
 			}
 		}
 
-<<<<<<< HEAD
-		versionManager := operands()
-		latestOperand := versionManager.Latest()
-		currentOperand, err := versionManager.WithRef(ispnPreUpgrade.Spec.Version)
-=======
 		latestOperand := versionManager.Latest()
 		currentOperand, err := versionManager.WithRef(ispnPreUpgrade.Spec.Version)
 		client = tutils.HTTPClientForClusterWithVersionManager(spec, testKube, versionManager)
->>>>>>> 8732a625
 		tutils.ExpectNoError(err)
 		if !currentOperand.EQ(latestOperand) {
 			ispn := testKube.WaitForInfinispanConditionWithTimeout(spec.Name, tutils.Namespace, ispnv1.ConditionWellFormed, conditionTimeout)
@@ -254,14 +234,11 @@
 }
 
 func createIndexedCache(entries int, client tutils.HTTPClient) {
-<<<<<<< HEAD
-=======
 	cache := tutils.NewCacheHelper(IndexedCacheName, client)
 	if cache.Exists() {
 		fmt.Printf("Cache '%s' already exists", IndexedCacheName)
 		return
 	}
->>>>>>> 8732a625
 	proto := `
 package book_sample;
 
@@ -292,10 +269,6 @@
 	tutils.ExpectNoError(err)
 
 	config := "{\"distributed-cache\":{\"encoding\":{\"media-type\":\"application/x-protostream\"},\"persistence\":{\"file-store\":{}},\"indexing\":{\"indexed-entities\":[\"book_sample.Book\"]}}}"
-<<<<<<< HEAD
-	cache := tutils.NewCacheHelper(IndexedCacheName, client)
-=======
->>>>>>> 8732a625
 	cache.Create(config, mime.ApplicationJson)
 	for i := 0; i < entries; i++ {
 		data := fmt.Sprintf("{\"_type\":\"book_sample.Book\",\"title\":\"book%d\"}", i)
