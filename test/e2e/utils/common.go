--- conflicted
+++ resolved
@@ -80,11 +80,6 @@
 			"upstream-version": "14.0.27",
 			"image": "quay.io/infinispan/server:14.0.27.Final"
 		},{
-<<<<<<< HEAD
-			"downstream-version": "0.2.9-2",
-			"upstream-version": "14.0.27",
-			"image": "quay.io/infinispan/server:14.0",
-=======
 			"downstream-version": "0.3.0-1",
 			"upstream-version": "15.0.0",
 			"image": "quay.io/infinispan/server:15.0.0.Final"
@@ -100,7 +95,6 @@
 			"downstream-version": "0.3.2-2",
 			"upstream-version": "15.0.4",
 			"image": "quay.io/infinispan/server:15.0",
->>>>>>> 8732a625
 			"cve": true
 		}]`)
 	}
