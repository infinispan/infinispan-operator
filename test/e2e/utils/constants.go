package utils

import (
	"os"
	"strings"
	"time"

	ispnv1 "github.com/infinispan/infinispan-operator/api/v1"
	"github.com/infinispan/infinispan-operator/controllers/constants"
	metav1 "k8s.io/apimachinery/pkg/apis/meta/v1"
	"sigs.k8s.io/controller-runtime/pkg/client"
)

const (
	DefaultClusterName = "test-node-startup"
)

var (
<<<<<<< HEAD
=======
	TestTimeout          = timeout("TEST_TIMEOUT", "5m")
	SinglePodTimeout     = timeout("TEST_SINGLE_POD_TIMEOUT", "5m")
	RouteTimeout         = timeout("TEST_ROUTE_TIMEOUT", "4m")
	DefaultPollPeriod    = timeout("TEST_DEFAULT_POLL_PERIOD", "1s") // DefaultPollPeriod is the default retry time when waiting for resources
	ConditionPollPeriod  = timeout("TEST_CONDITION_POLL_PERIOD", "1s")
	MaxWaitTimeout       = timeout("TEST_MAX_WAIT_TIMEOUT", "3m") // MaxWaitTimeout is the maximum time to wait for resources
	ConditionWaitTimeout = timeout("TEST_CONDITION_WAIT_TIMEOUT", "3m")

>>>>>>> c3db50df
	CPU               = os.Getenv("INFINISPAN_CPU")
	Memory            = constants.GetEnvWithDefault("INFINISPAN_MEMORY", "1Gi")
	Namespace         = strings.ToLower(constants.GetEnvWithDefault("TESTING_NAMESPACE", "namespace-for-testing"))
	MultiNamespace    = strings.ToLower(constants.GetEnvWithDefault("TESTING_MULTINAMESPACE", "namespace-for-testing-1,namespace-for-testing-2"))
	OperatorNamespace = strings.ToLower(constants.GetEnvWithDefault("TESTING_OPERATOR_NAMESPACE", ""))
	OperatorName      = "infinispan-operator"
	OperatorSAName    = strings.ToLower(constants.GetEnvWithDefault("OPERATOR_SA_NAME", "infinispan-operator-controller-manager"))
	RunLocalOperator  = strings.ToUpper(constants.GetEnvWithDefault("RUN_LOCAL_OPERATOR", "true"))
	RunSaOperator     = strings.ToUpper(constants.GetEnvWithDefault("RUN_SA_OPERATOR", "false"))
	CleanupInfinispan = strings.ToUpper(constants.GetEnvWithDefault("CLEANUP_INFINISPAN_ON_FINISH", "true"))
	ExposeServiceType = constants.GetEnvWithDefault("EXPOSE_SERVICE_TYPE", string(ispnv1.ExposeTypeNodePort))

	WebServerName       = "external-libs-web-server"
	WebServerImageName  = "quay.io/openshift-scale/nginx"
	WebServerRootFolder = "/usr/share/nginx/html"
	WebServerPortNumber = 8080

	CleanupXSiteOnFinish = strings.ToUpper(constants.GetEnvWithDefault("TESTING_CLEANUP_XSITE_ON_FINISH", "TRUE")) == "TRUE"
)

// DeleteOpts is used when deleting resources
var DeleteOpts = []client.DeleteOption{
	client.GracePeriodSeconds(int64(0)),
	client.PropagationPolicy(metav1.DeletePropagationBackground),
}

var InfinispanTypeMeta = metav1.TypeMeta{
	APIVersion: "infinispan.org/v1",
	Kind:       "Infinispan",
}

func timeout(env, defVal string) time.Duration {
	duration, err := time.ParseDuration(constants.GetEnvWithDefault(env, defVal))
	ExpectNoError(err)
	return duration
}<|MERGE_RESOLUTION|>--- conflicted
+++ resolved
@@ -16,8 +16,6 @@
 )
 
 var (
-<<<<<<< HEAD
-=======
 	TestTimeout          = timeout("TEST_TIMEOUT", "5m")
 	SinglePodTimeout     = timeout("TEST_SINGLE_POD_TIMEOUT", "5m")
 	RouteTimeout         = timeout("TEST_ROUTE_TIMEOUT", "4m")
@@ -26,7 +24,6 @@
 	MaxWaitTimeout       = timeout("TEST_MAX_WAIT_TIMEOUT", "3m") // MaxWaitTimeout is the maximum time to wait for resources
 	ConditionWaitTimeout = timeout("TEST_CONDITION_WAIT_TIMEOUT", "3m")
 
->>>>>>> c3db50df
 	CPU               = os.Getenv("INFINISPAN_CPU")
 	Memory            = constants.GetEnvWithDefault("INFINISPAN_MEMORY", "1Gi")
 	Namespace         = strings.ToLower(constants.GetEnvWithDefault("TESTING_NAMESPACE", "namespace-for-testing"))
